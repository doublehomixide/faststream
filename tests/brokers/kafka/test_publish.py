--- conflicted
+++ resolved
@@ -1,28 +1,16 @@
 import asyncio
-from typing import Any
 from unittest.mock import Mock
 
 import pytest
 from aiokafka.structs import RecordMetadata
 
 from faststream import Context
-<<<<<<< HEAD
 from faststream.kafka import KafkaResponse
-=======
-from faststream.kafka import KafkaBroker, KafkaResponse
 from faststream.kafka.exceptions import BatchBufferOverflowException
->>>>>>> 82f5afad
 from tests.brokers.base.publish import BrokerPublishTestcase
 
 from .basic import KafkaTestcaseConfig
 
-<<<<<<< HEAD
-=======
-@pytest.mark.kafka
-class TestPublish(BrokerPublishTestcase):
-    def get_broker(self, apply_types: bool = False, **kwargs: Any) -> KafkaBroker:
-        return KafkaBroker(apply_types=apply_types, **kwargs)
->>>>>>> 82f5afad
 
 @pytest.mark.kafka()
 class TestPublish(KafkaTestcaseConfig, BrokerPublishTestcase):
@@ -149,7 +137,6 @@
             key=b"1",
         )
 
-<<<<<<< HEAD
     @pytest.mark.asyncio()
     async def test_return_future(
         self,
@@ -157,13 +144,6 @@
         mock: Mock,
     ) -> None:
         pub_broker = self.get_broker()
-=======
-    @pytest.mark.asyncio
-    async def test_raise_buffer_overflow_exception(
-        self, queue: str, mock: Mock
-    ) -> None:
-        pub_broker = self.get_broker(max_batch_size=16)
->>>>>>> 82f5afad
 
         @pub_broker.subscriber(queue)
         async def handler(m) -> None:
@@ -171,7 +151,6 @@
 
         async with self.patch_broker(pub_broker) as br:
             await br.start()
-<<<<<<< HEAD
 
             batch_record_metadata_future = await br.publish_batch(
                 1, "hi", topic=queue, no_confirm=True
@@ -179,8 +158,19 @@
             record_metadata_future = await br.publish("", topic=queue, no_confirm=True)
             assert isinstance(batch_record_metadata_future, asyncio.Future)
             assert isinstance(record_metadata_future, asyncio.Future)
-=======
+
+    @pytest.mark.asyncio()
+    async def test_raise_buffer_overflow_exception(
+        self, queue: str, mock: Mock
+    ) -> None:
+        pub_broker = self.get_broker(max_batch_size=16)
+
+        @pub_broker.subscriber(queue)
+        async def handler(m) -> None:
+            pass
+
+        async with self.patch_broker(pub_broker) as br:
+            await br.start()
             with pytest.raises(BatchBufferOverflowException) as e:
                 await br.publish_batch(1, "Hello, world!", topic=queue, no_confirm=True)
-            assert e.value.message_position == 1
->>>>>>> 82f5afad
+            assert e.value.message_position == 1