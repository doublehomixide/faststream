--- conflicted
+++ resolved
@@ -13,27 +13,13 @@
     ].items()
 
     assert subscriber_key == "input_data:Consume", subscriber_key
-    assert subscriber_value == IsPartialDict(
-        {
-            "servers": ["development"],
-            "bindings": {"kafka": {"topic": "input_data", "bindingVersion": "0.4.0"}},
-            "subscribe": {
-                "message": {"$ref": "#/components/messages/input_data:Consume:Message"},
-            },
-<<<<<<< HEAD
+    assert subscriber_value == IsPartialDict({
+        "servers": ["development"],
+        "bindings": {"kafka": {"topic": "input_data", "bindingVersion": "0.4.0"}},
+        "subscribe": {
+            "message": {"$ref": "#/components/messages/input_data:Consume:Message"},
         },
-        "output_data:Produce": {
-            "description": "My publisher description",
-            "servers": ["development"],
-            "bindings": {"kafka": {"topic": "output_data", "bindingVersion": "0.4.0"}},
-            "publish": {
-                "message": {
-                    "$ref": "#/components/messages/output_data:Produce:Message"
-                },
-            },
-=======
-        }
-    ), subscriber_value
+    }), subscriber_value
     desc = subscriber_value["description"]
     assert (  # noqa: PT018
         "Consumer function\n\n" in desc
@@ -48,6 +34,5 @@
         "bindings": {"kafka": {"topic": "output_data", "bindingVersion": "0.4.0"}},
         "publish": {
             "message": {"$ref": "#/components/messages/output_data:Produce:Message"}
->>>>>>> 8524b7f5
         },
     }