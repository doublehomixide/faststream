from collections.abc import Awaitable, Iterable
from functools import partial
from itertools import chain
from typing import (
    TYPE_CHECKING,
    Annotated,
    Any,
    Callable,
    Optional,
    Union,
)

from nats.aio.msg import Msg
from typing_extensions import Doc, override

<<<<<<< HEAD
from faststream._internal.publisher.usecase import PublisherUsecase
from faststream._internal.subscriber.utils import process_msg
=======
from faststream.broker.message import SourceType, gen_cor_id
from faststream.broker.publisher.usecase import PublisherUsecase
>>>>>>> a6ebb056
from faststream.exceptions import NOT_CONNECTED_YET
from faststream.message import gen_cor_id

if TYPE_CHECKING:
    from faststream._internal.basic_types import AnyDict, SendableMessage
    from faststream._internal.types import BrokerMiddleware, PublisherMiddleware
    from faststream.nats.message import NatsMessage
    from faststream.nats.publisher.producer import NatsFastProducer, NatsJSFastProducer
    from faststream.nats.schemas import JStream


class LogicPublisher(PublisherUsecase[Msg]):
    """A class to represent a NATS publisher."""

    _producer: Union["NatsFastProducer", "NatsJSFastProducer", None]

    def __init__(
        self,
        *,
        subject: str,
        reply_to: str,
        headers: Optional[dict[str, str]],
        stream: Optional["JStream"],
        timeout: Optional[float],
        # Publisher args
        broker_middlewares: Iterable["BrokerMiddleware[Msg]"],
        middlewares: Iterable["PublisherMiddleware"],
        # AsyncAPI args
        schema_: Optional[Any],
        title_: Optional[str],
        description_: Optional[str],
        include_in_schema: bool,
    ) -> None:
        """Initialize NATS publisher object."""
        super().__init__(
            broker_middlewares=broker_middlewares,
            middlewares=middlewares,
            # AsyncAPI args
            schema_=schema_,
            title_=title_,
            description_=description_,
            include_in_schema=include_in_schema,
        )

        self.subject = subject
        self.stream = stream
        self.timeout = timeout
        self.headers = headers
        self.reply_to = reply_to

    @override
    async def publish(
        self,
        message: "SendableMessage",
        subject: str = "",
        *,
        headers: Optional[dict[str, str]] = None,
        reply_to: str = "",
        correlation_id: Optional[str] = None,
        stream: Optional[str] = None,
        timeout: Optional[float] = None,
    ) -> None:
        """Publish message directly.

        Args:
            message (SendableMessage): Message body to send.
                Can be any encodable object (native python types or `pydantic.BaseModel`).
            subject (str): NATS subject to send message (default is `''`).
            headers (:obj:`dict` of :obj:`str`: :obj:`str`, optional): Message headers to store metainformation (default is `None`).
                **content-type** and **correlation_id** will be set automatically by framework anyway.

            reply_to (str): NATS subject name to send response (default is `None`).
            correlation_id (str, optional): Manual message **correlation_id** setter (default is `None`).
                **correlation_id** is a useful option to trace messages.

            stream (str, optional): This option validates that the target subject is in presented stream (default is `None`).
                Can be omitted without any effect.
            timeout (float, optional): Timeout to send message to NATS in seconds (default is `None`).
        """
        return await self._publish(
            message,
            subject=subject,
            headers=headers,
            reply_to=reply_to,
            correlation_id=correlation_id,
            stream=stream,
            timeout=timeout,
            _extra_middlewares=(),
        )

    @override
    async def _publish(
        self,
        message: "SendableMessage",
        subject: str = "",
        *,
        headers: Optional[dict[str, str]] = None,
        reply_to: str = "",
        correlation_id: Optional[str] = None,
        stream: Optional[str] = None,
        timeout: Optional[float] = None,
        # publisher specific
        _extra_middlewares: Iterable["PublisherMiddleware"] = (),
    ) -> None:
        assert self._producer, NOT_CONNECTED_YET  # nosec B101

        kwargs: AnyDict = {
            "subject": subject or self.subject,
            "headers": headers or self.headers,
            "reply_to": reply_to or self.reply_to,
            "correlation_id": correlation_id or gen_cor_id(),
        }

        if stream := stream or getattr(self.stream, "name", None):
            kwargs.update({"stream": stream, "timeout": timeout or self.timeout})

        call: Callable[..., Awaitable[Any]] = self._producer.publish

        for m in chain(
            (
                _extra_middlewares
                or (m(None).publish_scope for m in self._broker_middlewares)
            ),
            self._middlewares,
        ):
            call = partial(m, call)

        await call(message, **kwargs)

    @override
    async def request(
        self,
        message: Annotated[
            "SendableMessage",
            Doc(
                "Message body to send. "
                "Can be any encodable object (native python types or `pydantic.BaseModel`).",
            ),
        ],
        subject: Annotated[
            str,
            Doc("NATS subject to send message."),
        ] = "",
        *,
        headers: Annotated[
            Optional[dict[str, str]],
            Doc(
                "Message headers to store metainformation. "
                "**content-type** and **correlation_id** will be set automatically by framework anyway.",
            ),
        ] = None,
        correlation_id: Annotated[
            Optional[str],
            Doc(
                "Manual message **correlation_id** setter. "
                "**correlation_id** is a useful option to trace messages.",
            ),
        ] = None,
        timeout: Annotated[
            float,
            Doc("Timeout to send message to NATS."),
        ] = 0.5,
        # publisher specific
        _extra_middlewares: Annotated[
            Iterable["PublisherMiddleware"],
            Doc("Extra middlewares to wrap publishing process."),
        ] = (),
    ) -> "NatsMessage":
        assert self._producer, NOT_CONNECTED_YET  # nosec B101

        kwargs: AnyDict = {
            "subject": subject or self.subject,
            "headers": headers or self.headers,
            "timeout": timeout or self.timeout,
            "correlation_id": correlation_id or gen_cor_id(),
        }

        request: Callable[..., Awaitable[Any]] = self._producer.request

        for pub_m in chain(
            (
                _extra_middlewares
                or (m(None).publish_scope for m in self._broker_middlewares)
            ),
            self._middlewares,
        ):
            request = partial(pub_m, request)

        published_msg = await request(
            message,
            **kwargs,
        )

<<<<<<< HEAD
        msg: NatsMessage = await process_msg(
            msg=published_msg,
            middlewares=self._broker_middlewares,
            parser=self._producer._parser,
            decoder=self._producer._decoder,
        )
        return msg
=======
        async with AsyncExitStack() as stack:
            return_msg: Callable[[NatsMessage], Awaitable[NatsMessage]] = return_input
            for m in self._broker_middlewares:
                mid = m(published_msg)
                await stack.enter_async_context(mid)
                return_msg = partial(mid.consume_scope, return_msg)

            parsed_msg = await self._producer._parser(published_msg)
            parsed_msg._decoded_body = await self._producer._decoder(parsed_msg)
            parsed_msg._source_type = SourceType.Response
            return await return_msg(parsed_msg)

        raise AssertionError("unreachable")
>>>>>>> a6ebb056

    def add_prefix(self, prefix: str) -> None:
        self.subject = prefix + self.subject<|MERGE_RESOLUTION|>--- conflicted
+++ resolved
@@ -13,15 +13,10 @@
 from nats.aio.msg import Msg
 from typing_extensions import Doc, override
 
-<<<<<<< HEAD
 from faststream._internal.publisher.usecase import PublisherUsecase
 from faststream._internal.subscriber.utils import process_msg
-=======
-from faststream.broker.message import SourceType, gen_cor_id
-from faststream.broker.publisher.usecase import PublisherUsecase
->>>>>>> a6ebb056
 from faststream.exceptions import NOT_CONNECTED_YET
-from faststream.message import gen_cor_id
+from faststream.message import SourceType, gen_cor_id
 
 if TYPE_CHECKING:
     from faststream._internal.basic_types import AnyDict, SendableMessage
@@ -213,29 +208,14 @@
             **kwargs,
         )
 
-<<<<<<< HEAD
         msg: NatsMessage = await process_msg(
             msg=published_msg,
             middlewares=self._broker_middlewares,
             parser=self._producer._parser,
             decoder=self._producer._decoder,
         )
+        msg._source_type = SourceType.Response
         return msg
-=======
-        async with AsyncExitStack() as stack:
-            return_msg: Callable[[NatsMessage], Awaitable[NatsMessage]] = return_input
-            for m in self._broker_middlewares:
-                mid = m(published_msg)
-                await stack.enter_async_context(mid)
-                return_msg = partial(mid.consume_scope, return_msg)
-
-            parsed_msg = await self._producer._parser(published_msg)
-            parsed_msg._decoded_body = await self._producer._decoder(parsed_msg)
-            parsed_msg._source_type = SourceType.Response
-            return await return_msg(parsed_msg)
-
-        raise AssertionError("unreachable")
->>>>>>> a6ebb056
 
     def add_prefix(self, prefix: str) -> None:
         self.subject = prefix + self.subject