from typing import Annotated

from nats.aio.client import Client as NatsClient
from nats.js.client import JetStreamContext

from faststream._internal.fastapi.context import Context, ContextRepo, Logger
from faststream.nats.broker import NatsBroker as NB
from faststream.nats.message import NatsMessage as NM

from .fastapi import NatsRouter

NatsMessage = Annotated[NM, Context("message")]
NatsBroker = Annotated[NB, Context("broker")]
Client = Annotated[NatsClient, Context("broker._connection")]
JsClient = Annotated[JetStreamContext, Context("broker._stream")]

__all__ = (
    "Client",
    "Context",
    "ContextRepo",
    "JsClient",
    "Logger",
    "NatsBroker",
    "NatsJsProducer",
    "NatsMessage",
<<<<<<< HEAD
=======
    "NatsProducer",
>>>>>>> b1c6fa24
    "NatsRouter",
)<|MERGE_RESOLUTION|>--- conflicted
+++ resolved
@@ -21,11 +21,7 @@
     "JsClient",
     "Logger",
     "NatsBroker",
-    "NatsJsProducer",
     "NatsMessage",
-<<<<<<< HEAD
-=======
-    "NatsProducer",
->>>>>>> b1c6fa24
+    "NatsMessage",
     "NatsRouter",
 )