import logging
from typing import (
    TYPE_CHECKING,
    AsyncIterator,
    Dict,
    Optional,
    Sequence,
    Tuple,
    TypeVar,
)

import anyio
<<<<<<< HEAD
from typing_extensions import ParamSpec

from faststream._internal._compat import ExceptionGroup
from faststream._internal.cli.supervisors.utils import set_exit
from faststream._internal.context import context
from faststream._internal.log.logging import logger
from faststream._internal.setup import EmptyState
from faststream._internal.utils import apply_types
from faststream._internal.utils.functions import (
    drop_response_type,
    fake_context,
    to_async,
)
from faststream.exceptions import ValidationError
from faststream.specification.proto import Application
=======
from typing_extensions import Annotated, ParamSpec, deprecated

from faststream._compat import ExceptionGroup
from faststream._internal.application import Application
from faststream.asgi.app import AsgiFastStream
from faststream.cli.supervisors.utils import set_exit
from faststream.exceptions import ValidationError
from faststream.utils.functions import fake_context
>>>>>>> a8b6572f

P_HookParams = ParamSpec("P_HookParams")
T_HookReturn = TypeVar("T_HookReturn")


if TYPE_CHECKING:
<<<<<<< HEAD
    from faststream._internal.basic_types import (
        AnyCallable,
        AnyDict,
        AnyHttpUrl,
        AsyncFunc,
        Lifespan,
        LoggerProto,
        SettingField,
    )
    from faststream._internal.broker.broker import BrokerUsecase
    from faststream.specification.schema.contact import Contact, ContactDict
    from faststream.specification.schema.docs import ExternalDocs, ExternalDocsDict
    from faststream.specification.schema.license import License, LicenseDict
    from faststream.specification.schema.tag import Tag


class FastStream(Application):
    """A class representing a FastStream application."""

    _on_startup_calling: List["AsyncFunc"]
    _after_startup_calling: List["AsyncFunc"]
    _on_shutdown_calling: List["AsyncFunc"]
    _after_shutdown_calling: List["AsyncFunc"]

    def __init__(
        self,
        broker: Optional["BrokerUsecase[Any, Any]"] = None,
        logger: Optional["LoggerProto"] = logger,
        lifespan: Optional["Lifespan"] = None,
        # Specification args,
        title: str = "FastStream",
        version: str = "0.1.0",
        description: str = "",
        terms_of_service: Optional["AnyHttpUrl"] = None,
        license: Optional[Union["License", "LicenseDict", "AnyDict"]] = None,
        contact: Optional[Union["Contact", "ContactDict", "AnyDict"]] = None,
        tags: Optional[Sequence[Union["Tag", "AnyDict"]]] = None,
        external_docs: Optional[
            Union["ExternalDocs", "ExternalDocsDict", "AnyDict"]
        ] = None,
        identifier: Optional[str] = None,
        on_startup: Sequence["AnyCallable"] = (),
        after_startup: Sequence["AnyCallable"] = (),
        on_shutdown: Sequence["AnyCallable"] = (),
        after_shutdown: Sequence["AnyCallable"] = (),
        # all options should be copied to AsgiFastStream class
    ) -> None:
        context.set_global("app", self)

        self.broker = broker
        self.logger = logger
        self.context = context

        self._on_startup_calling = [apply_types(to_async(x)) for x in on_startup]
        self._after_startup_calling = [apply_types(to_async(x)) for x in after_startup]
        self._on_shutdown_calling = [apply_types(to_async(x)) for x in on_shutdown]
        self._after_shutdown_calling = [
            apply_types(to_async(x)) for x in after_shutdown
        ]

        self.lifespan_context = (
            apply_types(
                func=lifespan,
                wrap_model=drop_response_type,
            )
            if lifespan is not None
            else fake_context
        )

        self._should_exit = anyio.Event()
        self._state = EmptyState()

        # Specification information
        self.title = title
        self.version = version
        self.description = description
        self.terms_of_service = terms_of_service
        self.license = license
        self.contact = contact
        self.identifier = identifier
        self.specs_tags = tags
        self.external_docs = external_docs

    def set_broker(self, broker: "BrokerUsecase[Any, Any]") -> None:
        """Set already existed App object broker.

        Useful then you create/init broker in `on_startup` hook.
        """
        self.broker = broker

    def on_startup(
        self,
        func: Callable[P_HookParams, T_HookReturn],
    ) -> Callable[P_HookParams, T_HookReturn]:
        """Add hook running BEFORE broker connected.
=======
    from faststream.asgi.types import ASGIApp
    from faststream.types import SettingField
>>>>>>> a8b6572f


class FastStream(Application):
    """A class representing a FastStream application."""

    async def run(
        self,
        log_level: int = logging.INFO,
        run_extra_options: Optional[Dict[str, "SettingField"]] = None,
    ) -> None:
        """Run FastStream Application."""
        assert self.broker, "You should setup a broker"  # nosec B101

        set_exit(lambda *_: self.exit(), sync=False)

        async with catch_startup_validation_error(), self.lifespan_context(
            **(run_extra_options or {})
        ):
            try:
                async with anyio.create_task_group() as tg:
                    tg.start_soon(self._startup, log_level, run_extra_options)
                    await self._should_exit.wait()
                    await self._shutdown(log_level)
                    tg.cancel_scope.cancel()
            except ExceptionGroup as e:
                for ex in e.exceptions:
                    raise ex from None

<<<<<<< HEAD
    def exit(self) -> None:
        """Stop application manually."""
        self._should_exit.set()

    async def start(
        self,
        **run_extra_options: "SettingField",
    ) -> None:
        """Executes startup hooks and start broker."""
        for func in self._on_startup_calling:
            await func(**run_extra_options)

        await self._start_broker()

        for func in self._after_startup_calling:
            await func()

    async def stop(self) -> None:
        """Executes shutdown hooks and stop broker."""
        for func in self._on_shutdown_calling:
            await func()

        if self.broker is not None:
            await self.broker.close()

        for func in self._after_shutdown_calling:
            await func()

    async def _startup(
=======
    def as_asgi(
>>>>>>> a8b6572f
        self,
        asgi_routes: Sequence[Tuple[str, "ASGIApp"]] = (),
        asyncapi_path: Optional[str] = None,
    ) -> AsgiFastStream:
        return AsgiFastStream.from_app(self, asgi_routes, asyncapi_path)


try:
    from contextlib import asynccontextmanager

    from pydantic import ValidationError as PValidation

    @asynccontextmanager
    async def catch_startup_validation_error() -> AsyncIterator[None]:
        try:
            yield
        except PValidation as e:
            fields = [str(x["loc"][0]) for x in e.errors()]
            raise ValidationError(fields=fields) from e

except ImportError:
    catch_startup_validation_error = fake_context<|MERGE_RESOLUTION|>--- conflicted
+++ resolved
@@ -1,58 +1,41 @@
 import logging
 from typing import (
     TYPE_CHECKING,
-    AsyncIterator,
+    Any,
     Dict,
     Optional,
     Sequence,
     Tuple,
     TypeVar,
+    Union,
 )
 
 import anyio
-<<<<<<< HEAD
 from typing_extensions import ParamSpec
 
 from faststream._internal._compat import ExceptionGroup
+from faststream._internal.application import Application
+from faststream._internal.basic_types import AnyDict, AnyHttpUrl, Lifespan, LoggerProto
+from faststream._internal.broker.broker import BrokerUsecase
 from faststream._internal.cli.supervisors.utils import set_exit
-from faststream._internal.context import context
-from faststream._internal.log.logging import logger
-from faststream._internal.setup import EmptyState
-from faststream._internal.utils import apply_types
-from faststream._internal.utils.functions import (
-    drop_response_type,
-    fake_context,
-    to_async,
-)
-from faststream.exceptions import ValidationError
-from faststream.specification.proto import Application
-=======
-from typing_extensions import Annotated, ParamSpec, deprecated
-
-from faststream._compat import ExceptionGroup
-from faststream._internal.application import Application
+from faststream._internal.log import logger
 from faststream.asgi.app import AsgiFastStream
-from faststream.cli.supervisors.utils import set_exit
-from faststream.exceptions import ValidationError
-from faststream.utils.functions import fake_context
->>>>>>> a8b6572f
 
 P_HookParams = ParamSpec("P_HookParams")
 T_HookReturn = TypeVar("T_HookReturn")
 
 
 if TYPE_CHECKING:
-<<<<<<< HEAD
     from faststream._internal.basic_types import (
         AnyCallable,
         AnyDict,
         AnyHttpUrl,
-        AsyncFunc,
         Lifespan,
         LoggerProto,
         SettingField,
     )
     from faststream._internal.broker.broker import BrokerUsecase
+    from faststream.asgi.types import ASGIApp
     from faststream.specification.schema.contact import Contact, ContactDict
     from faststream.specification.schema.docs import ExternalDocs, ExternalDocsDict
     from faststream.specification.schema.license import License, LicenseDict
@@ -62,17 +45,14 @@
 class FastStream(Application):
     """A class representing a FastStream application."""
 
-    _on_startup_calling: List["AsyncFunc"]
-    _after_startup_calling: List["AsyncFunc"]
-    _on_shutdown_calling: List["AsyncFunc"]
-    _after_shutdown_calling: List["AsyncFunc"]
-
     def __init__(
         self,
         broker: Optional["BrokerUsecase[Any, Any]"] = None,
+        /,
+        # regular broker args
         logger: Optional["LoggerProto"] = logger,
         lifespan: Optional["Lifespan"] = None,
-        # Specification args,
+        # AsyncAPI args,
         title: str = "FastStream",
         version: str = "0.1.0",
         description: str = "",
@@ -84,68 +64,31 @@
             Union["ExternalDocs", "ExternalDocsDict", "AnyDict"]
         ] = None,
         identifier: Optional[str] = None,
+        # hooks
         on_startup: Sequence["AnyCallable"] = (),
         after_startup: Sequence["AnyCallable"] = (),
         on_shutdown: Sequence["AnyCallable"] = (),
         after_shutdown: Sequence["AnyCallable"] = (),
-        # all options should be copied to AsgiFastStream class
     ) -> None:
-        context.set_global("app", self)
-
-        self.broker = broker
-        self.logger = logger
-        self.context = context
-
-        self._on_startup_calling = [apply_types(to_async(x)) for x in on_startup]
-        self._after_startup_calling = [apply_types(to_async(x)) for x in after_startup]
-        self._on_shutdown_calling = [apply_types(to_async(x)) for x in on_shutdown]
-        self._after_shutdown_calling = [
-            apply_types(to_async(x)) for x in after_shutdown
-        ]
-
-        self.lifespan_context = (
-            apply_types(
-                func=lifespan,
-                wrap_model=drop_response_type,
-            )
-            if lifespan is not None
-            else fake_context
+        super().__init__(
+            broker=broker,
+            logger=logger,
+            lifespan=lifespan,
+            title=title,
+            version=version,
+            description=description,
+            terms_of_service=terms_of_service,
+            license=license,
+            contact=contact,
+            tags=tags,
+            external_docs=external_docs,
+            identifier=identifier,
+            on_startup=on_startup,
+            after_startup=after_startup,
+            on_shutdown=on_shutdown,
+            after_shutdown=after_shutdown,
         )
-
         self._should_exit = anyio.Event()
-        self._state = EmptyState()
-
-        # Specification information
-        self.title = title
-        self.version = version
-        self.description = description
-        self.terms_of_service = terms_of_service
-        self.license = license
-        self.contact = contact
-        self.identifier = identifier
-        self.specs_tags = tags
-        self.external_docs = external_docs
-
-    def set_broker(self, broker: "BrokerUsecase[Any, Any]") -> None:
-        """Set already existed App object broker.
-
-        Useful then you create/init broker in `on_startup` hook.
-        """
-        self.broker = broker
-
-    def on_startup(
-        self,
-        func: Callable[P_HookParams, T_HookReturn],
-    ) -> Callable[P_HookParams, T_HookReturn]:
-        """Add hook running BEFORE broker connected.
-=======
-    from faststream.asgi.types import ASGIApp
-    from faststream.types import SettingField
->>>>>>> a8b6572f
-
-
-class FastStream(Application):
-    """A class representing a FastStream application."""
 
     async def run(
         self,
@@ -157,9 +100,7 @@
 
         set_exit(lambda *_: self.exit(), sync=False)
 
-        async with catch_startup_validation_error(), self.lifespan_context(
-            **(run_extra_options or {})
-        ):
+        async with self.lifespan_context(**(run_extra_options or {})):
             try:
                 async with anyio.create_task_group() as tg:
                     tg.start_soon(self._startup, log_level, run_extra_options)
@@ -170,58 +111,13 @@
                 for ex in e.exceptions:
                     raise ex from None
 
-<<<<<<< HEAD
     def exit(self) -> None:
         """Stop application manually."""
         self._should_exit.set()
 
-    async def start(
-        self,
-        **run_extra_options: "SettingField",
-    ) -> None:
-        """Executes startup hooks and start broker."""
-        for func in self._on_startup_calling:
-            await func(**run_extra_options)
-
-        await self._start_broker()
-
-        for func in self._after_startup_calling:
-            await func()
-
-    async def stop(self) -> None:
-        """Executes shutdown hooks and stop broker."""
-        for func in self._on_shutdown_calling:
-            await func()
-
-        if self.broker is not None:
-            await self.broker.close()
-
-        for func in self._after_shutdown_calling:
-            await func()
-
-    async def _startup(
-=======
     def as_asgi(
->>>>>>> a8b6572f
         self,
         asgi_routes: Sequence[Tuple[str, "ASGIApp"]] = (),
         asyncapi_path: Optional[str] = None,
     ) -> AsgiFastStream:
-        return AsgiFastStream.from_app(self, asgi_routes, asyncapi_path)
-
-
-try:
-    from contextlib import asynccontextmanager
-
-    from pydantic import ValidationError as PValidation
-
-    @asynccontextmanager
-    async def catch_startup_validation_error() -> AsyncIterator[None]:
-        try:
-            yield
-        except PValidation as e:
-            fields = [str(x["loc"][0]) for x in e.errors()]
-            raise ValidationError(fields=fields) from e
-
-except ImportError:
-    catch_startup_validation_error = fake_context+        return AsgiFastStream.from_app(self, asgi_routes, asyncapi_path)