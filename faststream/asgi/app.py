import logging
import traceback
from contextlib import asynccontextmanager
from typing import (
    TYPE_CHECKING,
    Any,
    AsyncIterator,
    Dict,
    Optional,
    Sequence,
    Tuple,
    Union,
)

import anyio

<<<<<<< HEAD
from faststream._internal.log.logging import logger
from faststream.app import FastStream
=======
from faststream._internal.application import Application
>>>>>>> a8b6572f
from faststream.asgi.factories import make_asyncapi_asgi
from faststream.asgi.response import AsgiResponse
from faststream.asgi.websocket import WebSocketClose

if TYPE_CHECKING:
    from faststream._internal.basic_types import (
        AnyCallable,
        AnyDict,
        AnyHttpUrl,
        Lifespan,
        LoggerProto,
        SettingField,
    )
    from faststream._internal.broker.broker import BrokerUsecase
    from faststream.asgi.types import ASGIApp, Receive, Scope, Send
    from faststream.specification.schema.contact import Contact, ContactDict
    from faststream.specification.schema.docs import ExternalDocs, ExternalDocsDict
    from faststream.specification.schema.license import License, LicenseDict
    from faststream.specification.schema.tag import Tag


class AsgiFastStream(Application):
    def __init__(
        self,
        broker: Optional["BrokerUsecase[Any, Any]"] = None,
        /,
        asgi_routes: Sequence[Tuple[str, "ASGIApp"]] = (),
        asyncapi_path: Optional[str] = None,
        # regular broker args
        logger: Optional["LoggerProto"] = logger,
        lifespan: Optional["Lifespan"] = None,
        # AsyncAPI args,
        title: str = "FastStream",
        version: str = "0.1.0",
        description: str = "",
        terms_of_service: Optional["AnyHttpUrl"] = None,
        license: Optional[Union["License", "LicenseDict", "AnyDict"]] = None,
        contact: Optional[Union["Contact", "ContactDict", "AnyDict"]] = None,
        tags: Optional[Sequence[Union["Tag", "AnyDict"]]] = None,
        external_docs: Optional[
            Union["ExternalDocs", "ExternalDocsDict", "AnyDict"]
        ] = None,
        identifier: Optional[str] = None,
        on_startup: Sequence["AnyCallable"] = (),
        after_startup: Sequence["AnyCallable"] = (),
        on_shutdown: Sequence["AnyCallable"] = (),
        after_shutdown: Sequence["AnyCallable"] = (),
    ) -> None:
        super().__init__(
            broker=broker,
            logger=logger,
            lifespan=lifespan,
            title=title,
            version=version,
            description=description,
            terms_of_service=terms_of_service,
            license=license,
            contact=contact,
            tags=tags,
            external_docs=external_docs,
            identifier=identifier,
            on_startup=on_startup,
            after_startup=after_startup,
            on_shutdown=on_shutdown,
            after_shutdown=after_shutdown,
        )

        self.routes = list(asgi_routes)
        if asyncapi_path:
            self.mount(asyncapi_path, make_asyncapi_asgi(self))

    @classmethod
    def from_app(
        cls,
        app: Application,
        asgi_routes: Sequence[Tuple[str, "ASGIApp"]],
        asyncapi_path: Optional[str] = None,
    ) -> "AsgiFastStream":
        asgi_app = cls(
            app.broker,
            asgi_routes=asgi_routes,
            asyncapi_path=asyncapi_path,
            logger=app.logger,
            lifespan=None,
            title=app.title,
            version=app.version,
            description=app.description,
            terms_of_service=app.terms_of_service,
            license=app.license,
            contact=app.contact,
            tags=app.asyncapi_tags,
            external_docs=app.external_docs,
            identifier=app.identifier,
        )
        asgi_app.lifespan_context = app.lifespan_context
        asgi_app._on_startup_calling = app._on_startup_calling
        asgi_app._after_startup_calling = app._after_startup_calling
        asgi_app._on_shutdown_calling = app._on_shutdown_calling
        asgi_app._after_shutdown_calling = app._after_shutdown_calling
        return asgi_app

    def mount(self, path: str, route: "ASGIApp") -> None:
        self.routes.append((path, route))

    async def __call__(self, scope: "Scope", receive: "Receive", send: "Send") -> None:
        if scope["type"] == "lifespan":
            await self.lifespan(scope, receive, send)
            return

        if scope["type"] == "http":
            for path, app in self.routes:
                if scope["path"] == path:
                    await app(scope, receive, send)
                    return

        await self.not_found(scope, receive, send)
        return

    async def run(
        self,
        log_level: int = logging.INFO,
        run_extra_options: Optional[Dict[str, "SettingField"]] = None,
        sleep_time: float = 0.1,
    ) -> None:
        import uvicorn

        if not run_extra_options:
            run_extra_options = {}
        port = int(run_extra_options.pop("port", 8000))  # type: ignore[arg-type]
        workers = int(run_extra_options.pop("workers", 1))  # type: ignore[arg-type]
        host = str(run_extra_options.pop("host", "localhost"))
        config = uvicorn.Config(
            self,
            host=host,
            port=port,
            log_level=log_level,
            workers=workers,
            **run_extra_options,
        )
        server = uvicorn.Server(config)
        await server.serve()

    @asynccontextmanager
    async def start_lifespan_context(self) -> AsyncIterator[None]:
        async with anyio.create_task_group() as tg, self.lifespan_context():
            tg.start_soon(self._startup)

            try:
                yield
            finally:
                await self._shutdown()
                tg.cancel_scope.cancel()

    async def lifespan(self, scope: "Scope", receive: "Receive", send: "Send") -> None:
        """Handle ASGI lifespan messages to start and shutdown the app."""
        started = False
        await receive()  # handle `lifespan.startup` event

        try:
            async with self.start_lifespan_context():
                await send({"type": "lifespan.startup.complete"})
                started = True
                await receive()  # handle `lifespan.shutdown` event

        except BaseException:
            exc_text = traceback.format_exc()
            if started:
                await send({"type": "lifespan.shutdown.failed", "message": exc_text})
            else:
                await send({"type": "lifespan.startup.failed", "message": exc_text})
            raise

        else:
            await send({"type": "lifespan.shutdown.complete"})

    async def not_found(self, scope: "Scope", receive: "Receive", send: "Send") -> None:
        not_found_msg = "App doesn't support regular HTTP protocol."

        if scope["type"] == "websocket":
            websocket_close = WebSocketClose(
                code=1000,
                reason=not_found_msg,
            )
            await websocket_close(scope, receive, send)
            return

        response = AsgiResponse(
            body=not_found_msg.encode(),
            status_code=404,
        )

        await response(scope, receive, send)<|MERGE_RESOLUTION|>--- conflicted
+++ resolved
@@ -1,5 +1,7 @@
+import inspect
 import logging
 import traceback
+from abc import abstractmethod
 from contextlib import asynccontextmanager
 from typing import (
     TYPE_CHECKING,
@@ -7,6 +9,7 @@
     AsyncIterator,
     Dict,
     Optional,
+    Protocol,
     Sequence,
     Tuple,
     Union,
@@ -14,17 +17,19 @@
 
 import anyio
 
-<<<<<<< HEAD
-from faststream._internal.log.logging import logger
-from faststream.app import FastStream
-=======
+from faststream._internal._compat import HAS_TYPER, ExceptionGroup
 from faststream._internal.application import Application
->>>>>>> a8b6572f
+from faststream._internal.log import logger
 from faststream.asgi.factories import make_asyncapi_asgi
 from faststream.asgi.response import AsgiResponse
 from faststream.asgi.websocket import WebSocketClose
+from faststream.exceptions import StartupValidationError
 
 if TYPE_CHECKING:
+    from types import FrameType
+
+    from anyio.abc import TaskStatus
+
     from faststream._internal.basic_types import (
         AnyCallable,
         AnyDict,
@@ -38,10 +43,47 @@
     from faststream.specification.schema.contact import Contact, ContactDict
     from faststream.specification.schema.docs import ExternalDocs, ExternalDocsDict
     from faststream.specification.schema.license import License, LicenseDict
-    from faststream.specification.schema.tag import Tag
+    from faststream.specification.schema.tag import Tag, TagDict
+
+    class UvicornServerProtocol(Protocol):
+        should_exit: bool
+        force_exit: bool
+
+        def handle_exit(self, sig: int, frame: Optional[FrameType]) -> None: ...
+
+
+class ServerState(Protocol):
+    extra_options: Dict[str, "SettingField"]
+
+    @abstractmethod
+    def stop(self) -> None: ...
+
+
+class OuterRunState(ServerState):
+    def __init__(self) -> None:
+        self.extra_options = {}
+
+    def stop(self) -> None:
+        # TODO: resend signal to outer uvicorn
+        pass
+
+
+class CliRunState(ServerState):
+    def __init__(
+        self,
+        server: "UvicornServerProtocol",
+        extra_options: Dict[str, "SettingField"],
+    ) -> None:
+        self.server = server
+        self.extra_options = extra_options
+
+    def stop(self) -> None:
+        self.server.should_exit = True
 
 
 class AsgiFastStream(Application):
+    _server: ServerState
+
     def __init__(
         self,
         broker: Optional["BrokerUsecase[Any, Any]"] = None,
@@ -58,11 +100,12 @@
         terms_of_service: Optional["AnyHttpUrl"] = None,
         license: Optional[Union["License", "LicenseDict", "AnyDict"]] = None,
         contact: Optional[Union["Contact", "ContactDict", "AnyDict"]] = None,
-        tags: Optional[Sequence[Union["Tag", "AnyDict"]]] = None,
+        tags: Optional[Sequence[Union["Tag", "TagDict", "AnyDict"]]] = None,
         external_docs: Optional[
             Union["ExternalDocs", "ExternalDocsDict", "AnyDict"]
         ] = None,
         identifier: Optional[str] = None,
+        # hooks
         on_startup: Sequence["AnyCallable"] = (),
         after_startup: Sequence["AnyCallable"] = (),
         on_shutdown: Sequence["AnyCallable"] = (),
@@ -88,6 +131,9 @@
         )
 
         self.routes = list(asgi_routes)
+
+        self._server = OuterRunState()
+
         if asyncapi_path:
             self.mount(asyncapi_path, make_asyncapi_asgi(self))
 
@@ -110,7 +156,7 @@
             terms_of_service=app.terms_of_service,
             license=app.license,
             contact=app.contact,
-            tags=app.asyncapi_tags,
+            tags=app.specification_tags,
             external_docs=app.external_docs,
             identifier=app.identifier,
         )
@@ -124,7 +170,13 @@
     def mount(self, path: str, route: "ASGIApp") -> None:
         self.routes.append((path, route))
 
-    async def __call__(self, scope: "Scope", receive: "Receive", send: "Send") -> None:
+    async def __call__(
+        self,
+        scope: "Scope",
+        receive: "Receive",
+        send: "Send",
+    ) -> None:
+        """ASGI implementation."""
         if scope["type"] == "lifespan":
             await self.lifespan(scope, receive, send)
             return
@@ -142,41 +194,89 @@
         self,
         log_level: int = logging.INFO,
         run_extra_options: Optional[Dict[str, "SettingField"]] = None,
-        sleep_time: float = 0.1,
-    ) -> None:
+    ) -> None:
+        """Method to be compatible with FastStream CLI."""
         import uvicorn
 
-        if not run_extra_options:
-            run_extra_options = {}
+        run_extra_options = run_extra_options or {}
+
         port = int(run_extra_options.pop("port", 8000))  # type: ignore[arg-type]
         workers = int(run_extra_options.pop("workers", 1))  # type: ignore[arg-type]
-        host = str(run_extra_options.pop("host", "localhost"))
+
+        uvicorn_config_params = set(inspect.signature(uvicorn.Config).parameters.keys())
+
         config = uvicorn.Config(
-            self,
-            host=host,
+            app=self,
             port=port,
             log_level=log_level,
             workers=workers,
-            **run_extra_options,
+            **{
+                key: v
+                for key, v in run_extra_options.items()
+                if key in uvicorn_config_params
+            },
         )
+
         server = uvicorn.Server(config)
+        self._server = CliRunState(server, run_extra_options)
         await server.serve()
 
+    def exit(self) -> None:
+        """Manual stop method."""
+        self._server.stop()
+
     @asynccontextmanager
-    async def start_lifespan_context(self) -> AsyncIterator[None]:
-        async with anyio.create_task_group() as tg, self.lifespan_context():
-            tg.start_soon(self._startup)
-
+    async def start_lifespan_context(
+        self,
+        run_extra_options: Optional[Dict[str, "SettingField"]] = None,
+    ) -> AsyncIterator[None]:
+        run_extra_options = run_extra_options or self._server.extra_options
+
+        async with self.lifespan_context(**run_extra_options):
             try:
-                yield
-            finally:
-                await self._shutdown()
-                tg.cancel_scope.cancel()
+                async with anyio.create_task_group() as tg:
+                    await tg.start(self.__start, logging.INFO, run_extra_options)
+
+                    try:
+                        yield
+                    finally:
+                        await self._shutdown()
+                        tg.cancel_scope.cancel()
+
+            except ExceptionGroup as e:
+                for ex in e.exceptions:
+                    raise ex from None
+
+    async def __start(
+        self,
+        log_level: int,
+        run_extra_options: Dict[str, "SettingField"],
+        *,
+        task_status: "TaskStatus[None]" = anyio.TASK_STATUS_IGNORED,
+    ) -> None:
+        """Redefenition of `_startup` method.
+
+        Waits for hooks run before broker start.
+        """
+        async with (
+            self._startup_logging(log_level=log_level),
+            self._start_hooks_context(**run_extra_options),
+        ):
+            task_status.started()
+            await self._start_broker()
 
     async def lifespan(self, scope: "Scope", receive: "Receive", send: "Send") -> None:
         """Handle ASGI lifespan messages to start and shutdown the app."""
         started = False
         await receive()  # handle `lifespan.startup` event
+
+        async def process_exception(ex: BaseException) -> None:
+            exc_text = traceback.format_exc()
+            if started:
+                await send({"type": "lifespan.shutdown.failed", "message": exc_text})
+            else:
+                await send({"type": "lifespan.startup.failed", "message": exc_text})
+            raise ex
 
         try:
             async with self.start_lifespan_context():
@@ -184,19 +284,25 @@
                 started = True
                 await receive()  # handle `lifespan.shutdown` event
 
-        except BaseException:
-            exc_text = traceback.format_exc()
-            if started:
-                await send({"type": "lifespan.shutdown.failed", "message": exc_text})
+        except StartupValidationError as startup_exc:
+            # Process `on_startup` and `lifespan` missed extra options
+            if HAS_TYPER:
+                from faststream._internal.cli.utils.errors import draw_startup_errors
+
+                draw_startup_errors(startup_exc)
+                await send({"type": "lifespan.startup.failed", "message": ""})
+
             else:
-                await send({"type": "lifespan.startup.failed", "message": exc_text})
-            raise
+                await process_exception(startup_exc)
+
+        except BaseException as base_exc:
+            await process_exception(base_exc)
 
         else:
             await send({"type": "lifespan.shutdown.complete"})
 
     async def not_found(self, scope: "Scope", receive: "Receive", send: "Send") -> None:
-        not_found_msg = "App doesn't support regular HTTP protocol."
+        not_found_msg = "Application doesn't support regular HTTP protocol."
 
         if scope["type"] == "websocket":
             websocket_close = WebSocketClose(
