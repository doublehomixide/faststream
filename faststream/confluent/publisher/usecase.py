--- conflicted
+++ resolved
@@ -1,14 +1,5 @@
-from collections.abc import Iterable
-from typing import (
-    TYPE_CHECKING,
-    Optional,
-<<<<<<< HEAD
-=======
-    Sequence,
-    Tuple,
->>>>>>> b1c6fa24
-    Union,
-)
+from collections.abc import Iterable, Sequence
+from typing import TYPE_CHECKING, Optional, Union
 
 from confluent_kafka import Message
 from typing_extensions import override
@@ -42,18 +33,8 @@
         headers: Optional[dict[str, str]],
         reply_to: Optional[str],
         # Publisher args
-<<<<<<< HEAD
-        broker_middlewares: Iterable["BrokerMiddleware[MsgType]"],
-        middlewares: Iterable["PublisherMiddleware"],
-=======
         broker_middlewares: Sequence["BrokerMiddleware[MsgType]"],
         middlewares: Sequence["PublisherMiddleware"],
-        # AsyncAPI args
-        schema_: Optional[Any],
-        title_: Optional[str],
-        description_: Optional[str],
-        include_in_schema: bool,
->>>>>>> b1c6fa24
     ) -> None:
         super().__init__(
             broker_middlewares=broker_middlewares,
@@ -81,7 +62,6 @@
         correlation_id: Optional[str] = None,
         timeout: float = 0.5,
     ) -> "KafkaMessage":
-<<<<<<< HEAD
         cmd = KafkaPublishCommand(
             message,
             topic=topic or self.topic,
@@ -93,45 +73,6 @@
             timeout=timeout,
             _publish_type=PublishType.REQUEST,
         )
-=======
-        assert self._producer, NOT_CONNECTED_YET  # nosec B101
-
-        kwargs: AnyDict = {
-            "key": key,
-            # basic args
-            "timeout": timeout,
-            "timestamp_ms": timestamp_ms,
-            "topic": topic or self.topic,
-            "partition": partition or self.partition,
-            "headers": headers or self.headers,
-            "correlation_id": correlation_id or gen_cor_id(),
-        }
-
-        request: AsyncFunc = self._producer.request
-
-        for pub_m in chain(
-            self._middlewares[::-1],
-            (
-                _extra_middlewares
-                or (m(None).publish_scope for m in self._broker_middlewares[::-1])
-            ),
-        ):
-            request = partial(pub_m, request)
-
-        published_msg = await request(message, **kwargs)
-
-        async with AsyncExitStack() as stack:
-            return_msg: Callable[[KafkaMessage], Awaitable[KafkaMessage]] = return_input
-            for m in self._broker_middlewares[::-1]:
-                mid = m(published_msg)
-                await stack.enter_async_context(mid)
-                return_msg = partial(mid.consume_scope, return_msg)
-
-            parsed_msg = await self._producer._parser(published_msg)
-            parsed_msg._decoded_body = await self._producer._decoder(parsed_msg)
-            parsed_msg._source_type = SourceType.Response
-            return await return_msg(parsed_msg)
->>>>>>> b1c6fa24
 
         msg: KafkaMessage = await self._basic_request(cmd)
         return msg
@@ -147,18 +88,8 @@
         headers: Optional[dict[str, str]],
         reply_to: Optional[str],
         # Publisher args
-<<<<<<< HEAD
-        broker_middlewares: Iterable["BrokerMiddleware[Message]"],
-        middlewares: Iterable["PublisherMiddleware"],
-=======
         broker_middlewares: Sequence["BrokerMiddleware[Message]"],
         middlewares: Sequence["PublisherMiddleware"],
-        # AsyncAPI args
-        schema_: Optional[Any],
-        title_: Optional[str],
-        description_: Optional[str],
-        include_in_schema: bool,
->>>>>>> b1c6fa24
     ) -> None:
         super().__init__(
             topic=topic,
@@ -214,19 +145,8 @@
         cmd.add_headers(self.headers, override=False)
         cmd.reply_to = cmd.reply_to or self.reply_to
 
-<<<<<<< HEAD
         cmd.partition = cmd.partition or self.partition
         cmd.key = cmd.key or self.key
-=======
-        for m in chain(
-            self._middlewares[::-1],
-            (
-                _extra_middlewares
-                or (m(None).publish_scope for m in self._broker_middlewares[::-1])
-            ),
-        ):
-            call = partial(m, call)
->>>>>>> b1c6fa24
 
         await self._basic_publish(cmd, _extra_middlewares=_extra_middlewares)
 
@@ -297,17 +217,6 @@
         cmd.add_headers(self.headers, override=False)
         cmd.reply_to = cmd.reply_to or self.reply_to
 
-<<<<<<< HEAD
         cmd.partition = cmd.partition or self.partition
-=======
-        for m in chain(
-            self._middlewares[::-1],
-            (
-                _extra_middlewares
-                or (m(None).publish_scope for m in self._broker_middlewares[::-1])
-            ),
-        ):
-            call = partial(m, call)
->>>>>>> b1c6fa24
 
         await self._basic_publish_batch(cmd, _extra_middlewares=_extra_middlewares)