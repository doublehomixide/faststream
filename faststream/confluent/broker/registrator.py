from collections.abc import Iterable, Sequence
from typing import (
    TYPE_CHECKING,
    Annotated,
    Any,
    Literal,
    Optional,
    Union,
    cast,
    overload,
)

from typing_extensions import Doc, deprecated, override

from faststream._internal.broker.abc_broker import ABCBroker
from faststream._internal.constants import EMPTY
from faststream.confluent.publisher.factory import create_publisher
from faststream.confluent.subscriber.factory import create_subscriber
from faststream.middlewares import AckPolicy

if TYPE_CHECKING:
    from confluent_kafka import Message
    from fast_depends.dependencies import Dependant

    from faststream._internal.types import (
        CustomCallable,
        PublisherMiddleware,
        SubscriberMiddleware,
    )
    from faststream.confluent.message import KafkaMessage
    from faststream.confluent.publisher.specified import (
        SpecificationBatchPublisher,
        SpecificationDefaultPublisher,
    )
    from faststream.confluent.schemas import TopicPartition
<<<<<<< HEAD
    from faststream.confluent.subscriber.specified import (
        SpecificationBatchSubscriber,
        SpecificationDefaultSubscriber,
=======
    from faststream.confluent.subscriber.asyncapi import (
        AsyncAPIBatchSubscriber,
        AsyncAPIConcurrentDefaultSubscriber,
        AsyncAPIDefaultSubscriber,
>>>>>>> c27eeb0a
    )


class KafkaRegistrator(
    ABCBroker[
        Union[
            "Message",
            tuple["Message", ...],
        ]
    ],
):
    """Includable to KafkaBroker router."""

<<<<<<< HEAD
    _subscribers: list[  # type: ignore[assignment]
        Union["SpecificationBatchSubscriber", "SpecificationDefaultSubscriber"]
=======
    _subscribers: Dict[
        int,
        Union[
            "AsyncAPIBatchSubscriber",
            "AsyncAPIDefaultSubscriber",
            "AsyncAPIConcurrentDefaultSubscriber",
        ],
>>>>>>> c27eeb0a
    ]
    _publishers: list[  # type: ignore[assignment]
        Union["SpecificationBatchPublisher", "SpecificationDefaultPublisher"]
    ]

    @overload  # type: ignore[override]
    def subscriber(
        self,
        *topics: Annotated[
            str,
            Doc("Kafka topics to consume messages from."),
        ],
        partitions: Sequence["TopicPartition"] = (),
        polling_interval: float = 0.1,
        group_id: Annotated[
            Optional[str],
            Doc(
                """
            Name of the consumer group to join for dynamic
            partition assignment (if enabled), and to use for fetching and
            committing offsets. If `None`, auto-partition assignment (via
            group coordinator) and offset commits are disabled.
            """,
            ),
        ] = None,
        group_instance_id: Annotated[
            Optional[str],
            Doc(
                """
            A unique string that identifies the consumer instance.
            If set, the consumer is treated as a static member of the group
            and does not participate in consumer group management (e.g.
            partition assignment, rebalances). This can be used to assign
            partitions to specific consumers, rather than letting the group
            assign partitions based on consumer metadata.
            """,
            ),
        ] = None,
        fetch_max_wait_ms: Annotated[
            int,
            Doc(
                """
            The maximum amount of time in milliseconds
            the server will block before answering the fetch request if
            there isn't sufficient data to immediately satisfy the
            requirement given by `fetch_min_bytes`.
            """,
            ),
        ] = 500,
        fetch_max_bytes: Annotated[
            int,
            Doc(
                """
            The maximum amount of data the server should
            return for a fetch request. This is not an absolute maximum, if
            the first message in the first non-empty partition of the fetch
            is larger than this value, the message will still be returned
            to ensure that the consumer can make progress. NOTE: consumer
            performs fetches to multiple brokers in parallel so memory
            usage will depend on the number of brokers containing
            partitions for the topic.
            """,
            ),
        ] = 50 * 1024 * 1024,
        fetch_min_bytes: Annotated[
            int,
            Doc(
                """
            Minimum amount of data the server should
            return for a fetch request, otherwise wait up to
            `fetch_max_wait_ms` for more data to accumulate.
            """,
            ),
        ] = 1,
        max_partition_fetch_bytes: Annotated[
            int,
            Doc(
                """
            The maximum amount of data
            per-partition the server will return. The maximum total memory
            used for a request ``= #partitions * max_partition_fetch_bytes``.
            This size must be at least as large as the maximum message size
            the server allows or else it is possible for the producer to
            send messages larger than the consumer can fetch. If that
            happens, the consumer can get stuck trying to fetch a large
            message on a certain partition.
            """,
            ),
        ] = 1 * 1024 * 1024,
        auto_offset_reset: Annotated[
            Literal["latest", "earliest", "none"],
            Doc(
                """
            A policy for resetting offsets on `OffsetOutOfRangeError` errors:

            * `earliest` will move to the oldest available message
            * `latest` will move to the most recent
            * `none` will raise an exception so you can handle this case
            """,
            ),
        ] = "latest",
        auto_commit: Annotated[
            bool,
            Doc(
                """
            If `True` the consumer's offset will be
            periodically committed in the background.
            """,
            ),
            deprecated(
                """
            This option is deprecated and will be removed in 0.7.0 release.
            Please, use `ack_policy=AckPolicy.ACK_FIRST` instead.
            """,
            ),
        ] = EMPTY,
        auto_commit_interval_ms: Annotated[
            int,
            Doc(
                """
            Milliseconds between automatic
            offset commits, if `auto_commit` is `True`.""",
            ),
        ] = 5 * 1000,
        check_crcs: Annotated[
            bool,
            Doc(
                """
            Automatically check the CRC32 of the records
            consumed. This ensures no on-the-wire or on-disk corruption to
            the messages occurred. This check adds some overhead, so it may
            be disabled in cases seeking extreme performance.
            """,
            ),
        ] = True,
        partition_assignment_strategy: Annotated[
            Sequence[str],
            Doc(
                """
            List of objects to use to
            distribute partition ownership amongst consumer instances when
            group management is used. This preference is implicit in the order
            of the strategies in the list. When assignment strategy changes:
            to support a change to the assignment strategy, new versions must
            enable support both for the old assignment strategy and the new
            one. The coordinator will choose the old assignment strategy until
            all members have been updated. Then it will choose the new
            strategy.
            """,
            ),
        ] = ("roundrobin",),
        max_poll_interval_ms: Annotated[
            int,
            Doc(
                """
            Maximum allowed time between calls to
            consume messages in batches. If this interval
            is exceeded the consumer is considered failed and the group will
            rebalance in order to reassign the partitions to another consumer
            group member. If API methods block waiting for messages, that time
            does not count against this timeout.
            """,
            ),
        ] = 5 * 60 * 1000,
        session_timeout_ms: Annotated[
            int,
            Doc(
                """
            Client group session and failure detection
            timeout. The consumer sends periodic heartbeats
            (`heartbeat.interval.ms`) to indicate its liveness to the broker.
            If no hearts are received by the broker for a group member within
            the session timeout, the broker will remove the consumer from the
            group and trigger a rebalance. The allowed range is configured with
            the **broker** configuration properties
            `group.min.session.timeout.ms` and `group.max.session.timeout.ms`.
            """,
            ),
        ] = 10 * 1000,
        heartbeat_interval_ms: Annotated[
            int,
            Doc(
                """
            The expected time in milliseconds
            between heartbeats to the consumer coordinator when using
            Kafka's group management feature. Heartbeats are used to ensure
            that the consumer's session stays active and to facilitate
            rebalancing when new consumers join or leave the group. The
            value must be set lower than `session_timeout_ms`, but typically
            should be set no higher than 1/3 of that value. It can be
            adjusted even lower to control the expected time for normal
            rebalances.
            """,
            ),
        ] = 3 * 1000,
        isolation_level: Annotated[
            Literal["read_uncommitted", "read_committed"],
            Doc(
                """
            Controls how to read messages written
            transactionally.

            * `read_committed`, batch consumer will only return
            transactional messages which have been committed.

            * `read_uncommitted` (the default), batch consumer will
            return all messages, even transactional messages which have been
            aborted.

            Non-transactional messages will be returned unconditionally in
            either mode.

            Messages will always be returned in offset order. Hence, in
            `read_committed` mode, batch consumer will only return
            messages up to the last stable offset (LSO), which is the one less
            than the offset of the first open transaction. In particular any
            messages appearing after messages belonging to ongoing transactions
            will be withheld until the relevant transaction has been completed.
            As a result, `read_committed` consumers will not be able to read up
            to the high watermark when there are in flight transactions.
            Further, when in `read_committed` the seek_to_end method will
            return the LSO. See method docs below.
            """,
            ),
        ] = "read_uncommitted",
        batch: Annotated[
            Literal[True],
            Doc("Whether to consume messages in batches or not."),
        ],
        max_records: Annotated[
            Optional[int],
            Doc("Number of messages to consume as one batch."),
        ] = None,
        # broker args
        dependencies: Annotated[
            Iterable["Dependant"],
            Doc("Dependencies list (`[Dependant(),]`) to apply to the subscriber."),
        ] = (),
        parser: Annotated[
            Optional["CustomCallable"],
            Doc("Parser to map original **Message** object to FastStream one."),
        ] = None,
        decoder: Annotated[
            Optional["CustomCallable"],
            Doc("Function to decode FastStream msg bytes body to python objects."),
        ] = None,
        middlewares: Annotated[
            Sequence["SubscriberMiddleware[KafkaMessage]"],
            Doc("Subscriber middlewares to wrap incoming message processing."),
        ] = (),
        no_ack: Annotated[
            bool,
            Doc("Whether to disable **FastStream** auto acknowledgement logic or not."),
            deprecated(
                "This option was deprecated in 0.6.0 to prior to **ack_policy=AckPolicy.DO_NOTHING**. "
                "Scheduled to remove in 0.7.0"
            ),
        ] = EMPTY,
        ack_policy: AckPolicy = EMPTY,
        no_reply: Annotated[
            bool,
            Doc(
                "Whether to disable **FastStream** RPC and Reply To auto responses or not.",
            ),
        ] = False,
        # Specification args
        title: Annotated[
            Optional[str],
            Doc("Specification subscriber object title."),
        ] = None,
        description: Annotated[
            Optional[str],
            Doc(
                "Specification subscriber object description. "
                "Uses decorated docstring as default.",
            ),
        ] = None,
        include_in_schema: Annotated[
            bool,
            Doc("Whetever to include operation in Specification schema or not."),
        ] = True,
    ) -> "SpecificationBatchSubscriber": ...

    @overload
    def subscriber(
        self,
        *topics: Annotated[
            str,
            Doc("Kafka topics to consume messages from."),
        ],
        partitions: Sequence["TopicPartition"] = (),
        polling_interval: float = 0.1,
        group_id: Annotated[
            Optional[str],
            Doc(
                """
            Name of the consumer group to join for dynamic
            partition assignment (if enabled), and to use for fetching and
            committing offsets. If `None`, auto-partition assignment (via
            group coordinator) and offset commits are disabled.
            """,
            ),
        ] = None,
        group_instance_id: Annotated[
            Optional[str],
            Doc(
                """
            A unique string that identifies the consumer instance.
            If set, the consumer is treated as a static member of the group
            and does not participate in consumer group management (e.g.
            partition assignment, rebalances). This can be used to assign
            partitions to specific consumers, rather than letting the group
            assign partitions based on consumer metadata.
            """,
            ),
        ] = None,
        fetch_max_wait_ms: Annotated[
            int,
            Doc(
                """
            The maximum amount of time in milliseconds
            the server will block before answering the fetch request if
            there isn't sufficient data to immediately satisfy the
            requirement given by `fetch_min_bytes`.
            """,
            ),
        ] = 500,
        fetch_max_bytes: Annotated[
            int,
            Doc(
                """
            The maximum amount of data the server should
            return for a fetch request. This is not an absolute maximum, if
            the first message in the first non-empty partition of the fetch
            is larger than this value, the message will still be returned
            to ensure that the consumer can make progress. NOTE: consumer
            performs fetches to multiple brokers in parallel so memory
            usage will depend on the number of brokers containing
            partitions for the topic.
            """,
            ),
        ] = 50 * 1024 * 1024,
        fetch_min_bytes: Annotated[
            int,
            Doc(
                """
            Minimum amount of data the server should
            return for a fetch request, otherwise wait up to
            `fetch_max_wait_ms` for more data to accumulate.
            """,
            ),
        ] = 1,
        max_partition_fetch_bytes: Annotated[
            int,
            Doc(
                """
            The maximum amount of data
            per-partition the server will return. The maximum total memory
            used for a request ``= #partitions * max_partition_fetch_bytes``.
            This size must be at least as large as the maximum message size
            the server allows or else it is possible for the producer to
            send messages larger than the consumer can fetch. If that
            happens, the consumer can get stuck trying to fetch a large
            message on a certain partition.
            """,
            ),
        ] = 1 * 1024 * 1024,
        auto_offset_reset: Annotated[
            Literal["latest", "earliest", "none"],
            Doc(
                """
            A policy for resetting offsets on `OffsetOutOfRangeError` errors:

            * `earliest` will move to the oldest available message
            * `latest` will move to the most recent
            * `none` will raise an exception so you can handle this case
            """,
            ),
        ] = "latest",
        auto_commit: Annotated[
            bool,
            Doc(
                """
            If `True` the consumer's offset will be
            periodically committed in the background.
            """,
            ),
            deprecated(
                """
            This option is deprecated and will be removed in 0.7.0 release.
            Please, use `ack_policy=AckPolicy.ACK_FIRST` instead.
            """,
            ),
        ] = EMPTY,
        auto_commit_interval_ms: Annotated[
            int,
            Doc(
                """
            Milliseconds between automatic
            offset commits, if `auto_commit` is `True`.""",
            ),
        ] = 5 * 1000,
        check_crcs: Annotated[
            bool,
            Doc(
                """
            Automatically check the CRC32 of the records
            consumed. This ensures no on-the-wire or on-disk corruption to
            the messages occurred. This check adds some overhead, so it may
            be disabled in cases seeking extreme performance.
            """,
            ),
        ] = True,
        partition_assignment_strategy: Annotated[
            Sequence[str],
            Doc(
                """
            List of objects to use to
            distribute partition ownership amongst consumer instances when
            group management is used. This preference is implicit in the order
            of the strategies in the list. When assignment strategy changes:
            to support a change to the assignment strategy, new versions must
            enable support both for the old assignment strategy and the new
            one. The coordinator will choose the old assignment strategy until
            all members have been updated. Then it will choose the new
            strategy.
            """,
            ),
        ] = ("roundrobin",),
        max_poll_interval_ms: Annotated[
            int,
            Doc(
                """
            Maximum allowed time between calls to
            consume messages in batches. If this interval
            is exceeded the consumer is considered failed and the group will
            rebalance in order to reassign the partitions to another consumer
            group member. If API methods block waiting for messages, that time
            does not count against this timeout.
            """,
            ),
        ] = 5 * 60 * 1000,
        session_timeout_ms: Annotated[
            int,
            Doc(
                """
            Client group session and failure detection
            timeout. The consumer sends periodic heartbeats
            (`heartbeat.interval.ms`) to indicate its liveness to the broker.
            If no hearts are received by the broker for a group member within
            the session timeout, the broker will remove the consumer from the
            group and trigger a rebalance. The allowed range is configured with
            the **broker** configuration properties
            `group.min.session.timeout.ms` and `group.max.session.timeout.ms`.
            """,
            ),
        ] = 10 * 1000,
        heartbeat_interval_ms: Annotated[
            int,
            Doc(
                """
            The expected time in milliseconds
            between heartbeats to the consumer coordinator when using
            Kafka's group management feature. Heartbeats are used to ensure
            that the consumer's session stays active and to facilitate
            rebalancing when new consumers join or leave the group. The
            value must be set lower than `session_timeout_ms`, but typically
            should be set no higher than 1/3 of that value. It can be
            adjusted even lower to control the expected time for normal
            rebalances.
            """,
            ),
        ] = 3 * 1000,
        isolation_level: Annotated[
            Literal["read_uncommitted", "read_committed"],
            Doc(
                """
            Controls how to read messages written
            transactionally.

            * `read_committed`, batch consumer will only return
            transactional messages which have been committed.

            * `read_uncommitted` (the default), batch consumer will
            return all messages, even transactional messages which have been
            aborted.

            Non-transactional messages will be returned unconditionally in
            either mode.

            Messages will always be returned in offset order. Hence, in
            `read_committed` mode, batch consumer will only return
            messages up to the last stable offset (LSO), which is the one less
            than the offset of the first open transaction. In particular any
            messages appearing after messages belonging to ongoing transactions
            will be withheld until the relevant transaction has been completed.
            As a result, `read_committed` consumers will not be able to read up
            to the high watermark when there are in flight transactions.
            Further, when in `read_committed` the seek_to_end method will
            return the LSO. See method docs below.
            """,
            ),
        ] = "read_uncommitted",
        batch: Annotated[
            Literal[False],
            Doc("Whether to consume messages in batches or not."),
        ] = False,
        max_records: Annotated[
            Optional[int],
            Doc("Number of messages to consume as one batch."),
        ] = None,
        # broker args
        dependencies: Annotated[
            Iterable["Dependant"],
            Doc("Dependencies list (`[Dependant(),]`) to apply to the subscriber."),
        ] = (),
        parser: Annotated[
            Optional["CustomCallable"],
            Doc("Parser to map original **Message** object to FastStream one."),
        ] = None,
        decoder: Annotated[
            Optional["CustomCallable"],
            Doc("Function to decode FastStream msg bytes body to python objects."),
        ] = None,
        middlewares: Annotated[
            Sequence["SubscriberMiddleware[KafkaMessage]"],
            Doc("Subscriber middlewares to wrap incoming message processing."),
        ] = (),
        no_ack: Annotated[
            bool,
            Doc("Whether to disable **FastStream** auto acknowledgement logic or not."),
            deprecated(
                "This option was deprecated in 0.6.0 to prior to **ack_policy=AckPolicy.DO_NOTHING**. "
                "Scheduled to remove in 0.7.0"
            ),
        ] = EMPTY,
        ack_policy: AckPolicy = EMPTY,
        no_reply: Annotated[
            bool,
            Doc(
                "Whether to disable **FastStream** RPC and Reply To auto responses or not.",
            ),
        ] = False,
        # Specification args
        title: Annotated[
            Optional[str],
            Doc("Specification subscriber object title."),
        ] = None,
        description: Annotated[
            Optional[str],
            Doc(
                "Specification subscriber object description. "
                "Uses decorated docstring as default.",
            ),
        ] = None,
        include_in_schema: Annotated[
            bool,
            Doc("Whetever to include operation in Specification schema or not."),
        ] = True,
    ) -> "SpecificationDefaultSubscriber": ...

    @overload
    def subscriber(
        self,
        *topics: Annotated[
            str,
            Doc("Kafka topics to consume messages from."),
        ],
        partitions: Sequence["TopicPartition"] = (),
        polling_interval: float = 0.1,
        group_id: Annotated[
            Optional[str],
            Doc(
                """
            Name of the consumer group to join for dynamic
            partition assignment (if enabled), and to use for fetching and
            committing offsets. If `None`, auto-partition assignment (via
            group coordinator) and offset commits are disabled.
            """,
            ),
        ] = None,
        group_instance_id: Annotated[
            Optional[str],
            Doc(
                """
            A unique string that identifies the consumer instance.
            If set, the consumer is treated as a static member of the group
            and does not participate in consumer group management (e.g.
            partition assignment, rebalances). This can be used to assign
            partitions to specific consumers, rather than letting the group
            assign partitions based on consumer metadata.
            """,
            ),
        ] = None,
        fetch_max_wait_ms: Annotated[
            int,
            Doc(
                """
            The maximum amount of time in milliseconds
            the server will block before answering the fetch request if
            there isn't sufficient data to immediately satisfy the
            requirement given by `fetch_min_bytes`.
            """,
            ),
        ] = 500,
        fetch_max_bytes: Annotated[
            int,
            Doc(
                """
            The maximum amount of data the server should
            return for a fetch request. This is not an absolute maximum, if
            the first message in the first non-empty partition of the fetch
            is larger than this value, the message will still be returned
            to ensure that the consumer can make progress. NOTE: consumer
            performs fetches to multiple brokers in parallel so memory
            usage will depend on the number of brokers containing
            partitions for the topic.
            """,
            ),
        ] = 50 * 1024 * 1024,
        fetch_min_bytes: Annotated[
            int,
            Doc(
                """
            Minimum amount of data the server should
            return for a fetch request, otherwise wait up to
            `fetch_max_wait_ms` for more data to accumulate.
            """,
            ),
        ] = 1,
        max_partition_fetch_bytes: Annotated[
            int,
            Doc(
                """
            The maximum amount of data
            per-partition the server will return. The maximum total memory
            used for a request ``= #partitions * max_partition_fetch_bytes``.
            This size must be at least as large as the maximum message size
            the server allows or else it is possible for the producer to
            send messages larger than the consumer can fetch. If that
            happens, the consumer can get stuck trying to fetch a large
            message on a certain partition.
            """,
            ),
        ] = 1 * 1024 * 1024,
        auto_offset_reset: Annotated[
            Literal["latest", "earliest", "none"],
            Doc(
                """
            A policy for resetting offsets on `OffsetOutOfRangeError` errors:

            * `earliest` will move to the oldest available message
            * `latest` will move to the most recent
            * `none` will raise an exception so you can handle this case
            """,
            ),
        ] = "latest",
        auto_commit: Annotated[
            bool,
            Doc(
                """
            If `True` the consumer's offset will be
            periodically committed in the background.
            """,
            ),
            deprecated(
                """
            This option is deprecated and will be removed in 0.7.0 release.
            Please, use `ack_policy=AckPolicy.ACK_FIRST` instead.
            """,
            ),
        ] = EMPTY,
        auto_commit_interval_ms: Annotated[
            int,
            Doc(
                """
            Milliseconds between automatic
            offset commits, if `auto_commit` is `True`.""",
            ),
        ] = 5 * 1000,
        check_crcs: Annotated[
            bool,
            Doc(
                """
            Automatically check the CRC32 of the records
            consumed. This ensures no on-the-wire or on-disk corruption to
            the messages occurred. This check adds some overhead, so it may
            be disabled in cases seeking extreme performance.
            """,
            ),
        ] = True,
        partition_assignment_strategy: Annotated[
            Sequence[str],
            Doc(
                """
            List of objects to use to
            distribute partition ownership amongst consumer instances when
            group management is used. This preference is implicit in the order
            of the strategies in the list. When assignment strategy changes:
            to support a change to the assignment strategy, new versions must
            enable support both for the old assignment strategy and the new
            one. The coordinator will choose the old assignment strategy until
            all members have been updated. Then it will choose the new
            strategy.
            """,
            ),
        ] = ("roundrobin",),
        max_poll_interval_ms: Annotated[
            int,
            Doc(
                """
            Maximum allowed time between calls to
            consume messages in batches. If this interval
            is exceeded the consumer is considered failed and the group will
            rebalance in order to reassign the partitions to another consumer
            group member. If API methods block waiting for messages, that time
            does not count against this timeout.
            """,
            ),
        ] = 5 * 60 * 1000,
        session_timeout_ms: Annotated[
            int,
            Doc(
                """
            Client group session and failure detection
            timeout. The consumer sends periodic heartbeats
            (`heartbeat.interval.ms`) to indicate its liveness to the broker.
            If no hearts are received by the broker for a group member within
            the session timeout, the broker will remove the consumer from the
            group and trigger a rebalance. The allowed range is configured with
            the **broker** configuration properties
            `group.min.session.timeout.ms` and `group.max.session.timeout.ms`.
            """,
            ),
        ] = 10 * 1000,
        heartbeat_interval_ms: Annotated[
            int,
            Doc(
                """
            The expected time in milliseconds
            between heartbeats to the consumer coordinator when using
            Kafka's group management feature. Heartbeats are used to ensure
            that the consumer's session stays active and to facilitate
            rebalancing when new consumers join or leave the group. The
            value must be set lower than `session_timeout_ms`, but typically
            should be set no higher than 1/3 of that value. It can be
            adjusted even lower to control the expected time for normal
            rebalances.
            """,
            ),
        ] = 3 * 1000,
        isolation_level: Annotated[
            Literal["read_uncommitted", "read_committed"],
            Doc(
                """
            Controls how to read messages written
            transactionally.

            * `read_committed`, batch consumer will only return
            transactional messages which have been committed.

            * `read_uncommitted` (the default), batch consumer will
            return all messages, even transactional messages which have been
            aborted.

            Non-transactional messages will be returned unconditionally in
            either mode.

            Messages will always be returned in offset order. Hence, in
            `read_committed` mode, batch consumer will only return
            messages up to the last stable offset (LSO), which is the one less
            than the offset of the first open transaction. In particular any
            messages appearing after messages belonging to ongoing transactions
            will be withheld until the relevant transaction has been completed.
            As a result, `read_committed` consumers will not be able to read up
            to the high watermark when there are in flight transactions.
            Further, when in `read_committed` the seek_to_end method will
            return the LSO. See method docs below.
            """,
            ),
        ] = "read_uncommitted",
        batch: Annotated[
            bool,
            Doc("Whether to consume messages in batches or not."),
        ] = False,
        max_records: Annotated[
            Optional[int],
            Doc("Number of messages to consume as one batch."),
        ] = None,
        # broker args
        dependencies: Annotated[
            Iterable["Dependant"],
            Doc("Dependencies list (`[Dependant(),]`) to apply to the subscriber."),
        ] = (),
        parser: Annotated[
            Optional["CustomCallable"],
            Doc("Parser to map original **Message** object to FastStream one."),
        ] = None,
        decoder: Annotated[
            Optional["CustomCallable"],
            Doc("Function to decode FastStream msg bytes body to python objects."),
        ] = None,
        middlewares: Annotated[
            Sequence["SubscriberMiddleware[KafkaMessage]"],
            Doc("Subscriber middlewares to wrap incoming message processing."),
        ] = (),
        no_ack: Annotated[
            bool,
            Doc("Whether to disable **FastStream** auto acknowledgement logic or not."),
            deprecated(
                "This option was deprecated in 0.6.0 to prior to **ack_policy=AckPolicy.DO_NOTHING**. "
                "Scheduled to remove in 0.7.0"
            ),
        ] = EMPTY,
        ack_policy: AckPolicy = EMPTY,
        no_reply: Annotated[
            bool,
            Doc(
                "Whether to disable **FastStream** RPC and Reply To auto responses or not.",
            ),
        ] = False,
        # Specification args
        title: Annotated[
            Optional[str],
            Doc("Specification subscriber object title."),
        ] = None,
        description: Annotated[
            Optional[str],
            Doc(
                "Specification subscriber object description. "
                "Uses decorated docstring as default.",
            ),
        ] = None,
        include_in_schema: Annotated[
            bool,
            Doc("Whetever to include operation in Specification schema or not."),
        ] = True,
    ) -> Union[
        "SpecificationDefaultSubscriber",
        "SpecificationBatchSubscriber",
    ]: ...

    @override
    def subscriber(
        self,
        *topics: Annotated[
            str,
            Doc("Kafka topics to consume messages from."),
        ],
        partitions: Sequence["TopicPartition"] = (),
        polling_interval: float = 0.1,
        group_id: Annotated[
            Optional[str],
            Doc(
                """
            Name of the consumer group to join for dynamic
            partition assignment (if enabled), and to use for fetching and
            committing offsets. If `None`, auto-partition assignment (via
            group coordinator) and offset commits are disabled.
            """,
            ),
        ] = None,
        group_instance_id: Annotated[
            Optional[str],
            Doc(
                """
            A unique string that identifies the consumer instance.
            If set, the consumer is treated as a static member of the group
            and does not participate in consumer group management (e.g.
            partition assignment, rebalances). This can be used to assign
            partitions to specific consumers, rather than letting the group
            assign partitions based on consumer metadata.
            """,
            ),
        ] = None,
        fetch_max_wait_ms: Annotated[
            int,
            Doc(
                """
            The maximum amount of time in milliseconds
            the server will block before answering the fetch request if
            there isn't sufficient data to immediately satisfy the
            requirement given by `fetch_min_bytes`.
            """,
            ),
        ] = 500,
        fetch_max_bytes: Annotated[
            int,
            Doc(
                """
            The maximum amount of data the server should
            return for a fetch request. This is not an absolute maximum, if
            the first message in the first non-empty partition of the fetch
            is larger than this value, the message will still be returned
            to ensure that the consumer can make progress. NOTE: consumer
            performs fetches to multiple brokers in parallel so memory
            usage will depend on the number of brokers containing
            partitions for the topic.
            """,
            ),
        ] = 50 * 1024 * 1024,
        fetch_min_bytes: Annotated[
            int,
            Doc(
                """
            Minimum amount of data the server should
            return for a fetch request, otherwise wait up to
            `fetch_max_wait_ms` for more data to accumulate.
            """,
            ),
        ] = 1,
        max_partition_fetch_bytes: Annotated[
            int,
            Doc(
                """
            The maximum amount of data
            per-partition the server will return. The maximum total memory
            used for a request ``= #partitions * max_partition_fetch_bytes``.
            This size must be at least as large as the maximum message size
            the server allows or else it is possible for the producer to
            send messages larger than the consumer can fetch. If that
            happens, the consumer can get stuck trying to fetch a large
            message on a certain partition.
            """,
            ),
        ] = 1 * 1024 * 1024,
        auto_offset_reset: Annotated[
            Literal["latest", "earliest", "none"],
            Doc(
                """
            A policy for resetting offsets on `OffsetOutOfRangeError` errors:

            * `earliest` will move to the oldest available message
            * `latest` will move to the most recent
            * `none` will raise an exception so you can handle this case
            """,
            ),
        ] = "latest",
        auto_commit: Annotated[
            bool,
            Doc(
                """
            If `True` the consumer's offset will be
            periodically committed in the background.
            """,
            ),
            deprecated(
                """
            This option is deprecated and will be removed in 0.7.0 release.
            Please, use `ack_policy=AckPolicy.ACK_FIRST` instead.
            """,
            ),
        ] = EMPTY,
        auto_commit_interval_ms: Annotated[
            int,
            Doc(
                """
            Milliseconds between automatic
            offset commits, if `auto_commit` is `True`.""",
            ),
        ] = 5 * 1000,
        check_crcs: Annotated[
            bool,
            Doc(
                """
            Automatically check the CRC32 of the records
            consumed. This ensures no on-the-wire or on-disk corruption to
            the messages occurred. This check adds some overhead, so it may
            be disabled in cases seeking extreme performance.
            """,
            ),
        ] = True,
        partition_assignment_strategy: Annotated[
            Sequence[str],
            Doc(
                """
            List of objects to use to
            distribute partition ownership amongst consumer instances when
            group management is used. This preference is implicit in the order
            of the strategies in the list. When assignment strategy changes:
            to support a change to the assignment strategy, new versions must
            enable support both for the old assignment strategy and the new
            one. The coordinator will choose the old assignment strategy until
            all members have been updated. Then it will choose the new
            strategy.
            """,
            ),
        ] = ("roundrobin",),
        max_poll_interval_ms: Annotated[
            int,
            Doc(
                """
            Maximum allowed time between calls to
            consume messages in batches. If this interval
            is exceeded the consumer is considered failed and the group will
            rebalance in order to reassign the partitions to another consumer
            group member. If API methods block waiting for messages, that time
            does not count against this timeout.
            """,
            ),
        ] = 5 * 60 * 1000,
        session_timeout_ms: Annotated[
            int,
            Doc(
                """
            Client group session and failure detection
            timeout. The consumer sends periodic heartbeats
            (`heartbeat.interval.ms`) to indicate its liveness to the broker.
            If no hearts are received by the broker for a group member within
            the session timeout, the broker will remove the consumer from the
            group and trigger a rebalance. The allowed range is configured with
            the **broker** configuration properties
            `group.min.session.timeout.ms` and `group.max.session.timeout.ms`.
            """,
            ),
        ] = 10 * 1000,
        heartbeat_interval_ms: Annotated[
            int,
            Doc(
                """
            The expected time in milliseconds
            between heartbeats to the consumer coordinator when using
            Kafka's group management feature. Heartbeats are used to ensure
            that the consumer's session stays active and to facilitate
            rebalancing when new consumers join or leave the group. The
            value must be set lower than `session_timeout_ms`, but typically
            should be set no higher than 1/3 of that value. It can be
            adjusted even lower to control the expected time for normal
            rebalances.
            """,
            ),
        ] = 3 * 1000,
        isolation_level: Annotated[
            Literal["read_uncommitted", "read_committed"],
            Doc(
                """
            Controls how to read messages written
            transactionally.

            * `read_committed`, batch consumer will only return
            transactional messages which have been committed.

            * `read_uncommitted` (the default), batch consumer will
            return all messages, even transactional messages which have been
            aborted.

            Non-transactional messages will be returned unconditionally in
            either mode.

            Messages will always be returned in offset order. Hence, in
            `read_committed` mode, batch consumer will only return
            messages up to the last stable offset (LSO), which is the one less
            than the offset of the first open transaction. In particular any
            messages appearing after messages belonging to ongoing transactions
            will be withheld until the relevant transaction has been completed.
            As a result, `read_committed` consumers will not be able to read up
            to the high watermark when there are in flight transactions.
            Further, when in `read_committed` the seek_to_end method will
            return the LSO. See method docs below.
            """,
            ),
        ] = "read_uncommitted",
        batch: Annotated[
            bool,
            Doc("Whether to consume messages in batches or not."),
        ] = False,
        max_records: Annotated[
            Optional[int],
            Doc("Number of messages to consume as one batch."),
        ] = None,
        # broker args
        dependencies: Annotated[
            Iterable["Dependant"],
            Doc("Dependencies list (`[Dependant(),]`) to apply to the subscriber."),
        ] = (),
        parser: Annotated[
            Optional["CustomCallable"],
            Doc("Parser to map original **Message** object to FastStream one."),
        ] = None,
        decoder: Annotated[
            Optional["CustomCallable"],
            Doc("Function to decode FastStream msg bytes body to python objects."),
        ] = None,
        middlewares: Annotated[
            Sequence["SubscriberMiddleware[KafkaMessage]"],
            Doc("Subscriber middlewares to wrap incoming message processing."),
        ] = (),
        no_ack: Annotated[
            bool,
            Doc("Whether to disable **FastStream** auto acknowledgement logic or not."),
            deprecated(
                "This option was deprecated in 0.6.0 to prior to **ack_policy=AckPolicy.DO_NOTHING**. "
                "Scheduled to remove in 0.7.0"
            ),
        ] = EMPTY,
        ack_policy: AckPolicy = EMPTY,
        no_reply: Annotated[
            bool,
            Doc(
                "Whether to disable **FastStream** RPC and Reply To auto responses or not.",
            ),
        ] = False,
        # Specification args
        title: Annotated[
            Optional[str],
            Doc("Specification subscriber object title."),
        ] = None,
        description: Annotated[
            Optional[str],
            Doc(
                "Specification subscriber object description. "
                "Uses decorated docstring as default.",
            ),
        ] = None,
        include_in_schema: Annotated[
            bool,
            Doc("Whetever to include operation in Specification schema or not."),
        ] = True,
        max_workers: Annotated[
            int,
            Doc("Number of workers to process messages concurrently."),
        ] = 1,
    ) -> Union[
<<<<<<< HEAD
        "SpecificationDefaultSubscriber",
        "SpecificationBatchSubscriber",
=======
        "AsyncAPIDefaultSubscriber",
        "AsyncAPIBatchSubscriber",
        "AsyncAPIConcurrentDefaultSubscriber",
>>>>>>> c27eeb0a
    ]:
        subscriber = create_subscriber(
            *topics,
            max_workers=max_workers,
            polling_interval=polling_interval,
            partitions=partitions,
            batch=batch,
            max_records=max_records,
            group_id=group_id,
            connection_data={
                "group_instance_id": group_instance_id,
                "fetch_max_wait_ms": fetch_max_wait_ms,
                "fetch_max_bytes": fetch_max_bytes,
                "fetch_min_bytes": fetch_min_bytes,
                "max_partition_fetch_bytes": max_partition_fetch_bytes,
                "auto_offset_reset": auto_offset_reset,
                "auto_commit_interval_ms": auto_commit_interval_ms,
                "check_crcs": check_crcs,
                "partition_assignment_strategy": partition_assignment_strategy,
                "max_poll_interval_ms": max_poll_interval_ms,
                "session_timeout_ms": session_timeout_ms,
                "heartbeat_interval_ms": heartbeat_interval_ms,
                "isolation_level": isolation_level,
            },
            auto_commit=auto_commit,
            # subscriber args
            ack_policy=ack_policy,
            no_ack=no_ack,
            no_reply=no_reply,
            broker_middlewares=self.middlewares,
            broker_dependencies=self._dependencies,
            # Specification
            title_=title,
            description_=description,
            include_in_schema=self._solve_include_in_schema(include_in_schema),
        )

        if batch:
            subscriber = cast("SpecificationBatchSubscriber", subscriber)
        else:
<<<<<<< HEAD
            subscriber = cast("SpecificationDefaultSubscriber", subscriber)
=======
            if max_workers > 1:
                subscriber = cast("AsyncAPIConcurrentDefaultSubscriber", subscriber)
            else:
                subscriber = cast("AsyncAPIDefaultSubscriber", subscriber)
>>>>>>> c27eeb0a

        subscriber = super().subscriber(subscriber)  # type: ignore[assignment]

        return subscriber.add_call(
            parser_=parser or self._parser,
            decoder_=decoder or self._decoder,
            dependencies_=dependencies,
            middlewares_=middlewares,
        )

    @overload  # type: ignore[override]
    def publisher(
        self,
        topic: Annotated[
            str,
            Doc("Topic where the message will be published."),
        ],
        *,
        key: Annotated[
            Union[bytes, Any, None],
            Doc(
                """
            A key to associate with the message. Can be used to
            determine which partition to send the message to. If partition
            is `None` (and producer's partitioner config is left as default),
            then messages with the same key will be delivered to the same
            partition (but if key is `None`, partition is chosen randomly).
            Must be type `bytes`, or be serializable to bytes via configured
            `key_serializer`.
            """,
            ),
        ] = None,
        partition: Annotated[
            Optional[int],
            Doc(
                """
            Specify a partition. If not set, the partition will be
            selected using the configured `partitioner`.
            """,
            ),
        ] = None,
        headers: Annotated[
            Optional[dict[str, str]],
            Doc(
                "Message headers to store metainformation. "
                "**content-type** and **correlation_id** will be set automatically by framework anyway. "
                "Can be overridden by `publish.headers` if specified.",
            ),
        ] = None,
        reply_to: Annotated[
            str,
            Doc("Topic name to send response."),
        ] = "",
        batch: Annotated[
            Literal[False],
            Doc("Whether to send messages in batches or not."),
        ] = False,
        # basic args
        middlewares: Annotated[
            Sequence["PublisherMiddleware"],
            Doc("Publisher middlewares to wrap outgoing messages."),
        ] = (),
        # Specification args
        title: Annotated[
            Optional[str],
            Doc("Specification publisher object title."),
        ] = None,
        description: Annotated[
            Optional[str],
            Doc("Specification publisher object description."),
        ] = None,
        schema: Annotated[
            Optional[Any],
            Doc(
                "Specification publishing message type. "
                "Should be any python-native object annotation or `pydantic.BaseModel`.",
            ),
        ] = None,
        include_in_schema: Annotated[
            bool,
            Doc("Whetever to include operation in Specification schema or not."),
        ] = True,
    ) -> "SpecificationDefaultPublisher": ...

    @overload
    def publisher(
        self,
        topic: Annotated[
            str,
            Doc("Topic where the message will be published."),
        ],
        *,
        key: Annotated[
            Union[bytes, Any, None],
            Doc(
                """
            A key to associate with the message. Can be used to
            determine which partition to send the message to. If partition
            is `None` (and producer's partitioner config is left as default),
            then messages with the same key will be delivered to the same
            partition (but if key is `None`, partition is chosen randomly).
            Must be type `bytes`, or be serializable to bytes via configured
            `key_serializer`.
            """,
            ),
        ] = None,
        partition: Annotated[
            Optional[int],
            Doc(
                """
            Specify a partition. If not set, the partition will be
            selected using the configured `partitioner`.
            """,
            ),
        ] = None,
        headers: Annotated[
            Optional[dict[str, str]],
            Doc(
                "Message headers to store metainformation. "
                "**content-type** and **correlation_id** will be set automatically by framework anyway. "
                "Can be overridden by `publish.headers` if specified.",
            ),
        ] = None,
        reply_to: Annotated[
            str,
            Doc("Topic name to send response."),
        ] = "",
        batch: Annotated[
            Literal[True],
            Doc("Whether to send messages in batches or not."),
        ],
        # basic args
        middlewares: Annotated[
            Sequence["PublisherMiddleware"],
            Doc("Publisher middlewares to wrap outgoing messages."),
        ] = (),
        # Specification args
        title: Annotated[
            Optional[str],
            Doc("Specification publisher object title."),
        ] = None,
        description: Annotated[
            Optional[str],
            Doc("Specification publisher object description."),
        ] = None,
        schema: Annotated[
            Optional[Any],
            Doc(
                "Specification publishing message type. "
                "Should be any python-native object annotation or `pydantic.BaseModel`.",
            ),
        ] = None,
        include_in_schema: Annotated[
            bool,
            Doc("Whetever to include operation in Specification schema or not."),
        ] = True,
    ) -> "SpecificationBatchPublisher": ...

    @overload
    def publisher(
        self,
        topic: Annotated[
            str,
            Doc("Topic where the message will be published."),
        ],
        *,
        key: Annotated[
            Union[bytes, Any, None],
            Doc(
                """
            A key to associate with the message. Can be used to
            determine which partition to send the message to. If partition
            is `None` (and producer's partitioner config is left as default),
            then messages with the same key will be delivered to the same
            partition (but if key is `None`, partition is chosen randomly).
            Must be type `bytes`, or be serializable to bytes via configured
            `key_serializer`.
            """,
            ),
        ] = None,
        partition: Annotated[
            Optional[int],
            Doc(
                """
            Specify a partition. If not set, the partition will be
            selected using the configured `partitioner`.
            """,
            ),
        ] = None,
        headers: Annotated[
            Optional[dict[str, str]],
            Doc(
                "Message headers to store metainformation. "
                "**content-type** and **correlation_id** will be set automatically by framework anyway. "
                "Can be overridden by `publish.headers` if specified.",
            ),
        ] = None,
        reply_to: Annotated[
            str,
            Doc("Topic name to send response."),
        ] = "",
        batch: Annotated[
            bool,
            Doc("Whether to send messages in batches or not."),
        ] = False,
        # basic args
        middlewares: Annotated[
            Sequence["PublisherMiddleware"],
            Doc("Publisher middlewares to wrap outgoing messages."),
        ] = (),
        # Specification args
        title: Annotated[
            Optional[str],
            Doc("Specification publisher object title."),
        ] = None,
        description: Annotated[
            Optional[str],
            Doc("Specification publisher object description."),
        ] = None,
        schema: Annotated[
            Optional[Any],
            Doc(
                "Specification publishing message type. "
                "Should be any python-native object annotation or `pydantic.BaseModel`.",
            ),
        ] = None,
        include_in_schema: Annotated[
            bool,
            Doc("Whetever to include operation in Specification schema or not."),
        ] = True,
    ) -> Union[
        "SpecificationBatchPublisher",
        "SpecificationDefaultPublisher",
    ]: ...

    @override
    def publisher(
        self,
        topic: Annotated[
            str,
            Doc("Topic where the message will be published."),
        ],
        *,
        key: Annotated[
            Union[bytes, Any, None],
            Doc(
                """
            A key to associate with the message. Can be used to
            determine which partition to send the message to. If partition
            is `None` (and producer's partitioner config is left as default),
            then messages with the same key will be delivered to the same
            partition (but if key is `None`, partition is chosen randomly).
            Must be type `bytes`, or be serializable to bytes via configured
            `key_serializer`.
            """,
            ),
        ] = None,
        partition: Annotated[
            Optional[int],
            Doc(
                """
            Specify a partition. If not set, the partition will be
            selected using the configured `partitioner`.
            """,
            ),
        ] = None,
        headers: Annotated[
            Optional[dict[str, str]],
            Doc(
                "Message headers to store metainformation. "
                "**content-type** and **correlation_id** will be set automatically by framework anyway. "
                "Can be overridden by `publish.headers` if specified.",
            ),
        ] = None,
        reply_to: Annotated[
            str,
            Doc("Topic name to send response."),
        ] = "",
        batch: Annotated[
            bool,
            Doc("Whether to send messages in batches or not."),
        ] = False,
        # basic args
        middlewares: Annotated[
            Sequence["PublisherMiddleware"],
            Doc("Publisher middlewares to wrap outgoing messages."),
        ] = (),
        # Specification args
        title: Annotated[
            Optional[str],
            Doc("Specification publisher object title."),
        ] = None,
        description: Annotated[
            Optional[str],
            Doc("Specification publisher object description."),
        ] = None,
        schema: Annotated[
            Optional[Any],
            Doc(
                "Specification publishing message type. "
                "Should be any python-native object annotation or `pydantic.BaseModel`.",
            ),
        ] = None,
        include_in_schema: Annotated[
            bool,
            Doc("Whetever to include operation in Specification schema or not."),
        ] = True,
    ) -> Union[
        "SpecificationBatchPublisher",
        "SpecificationDefaultPublisher",
    ]:
        """Creates long-living and Specification-documented publisher object.

        You can use it as a handler decorator (handler should be decorated by `@broker.subscriber(...)` too) - `@broker.publisher(...)`.
        In such case publisher will publish your handler return value.

        Or you can create a publisher object to call it lately - `broker.publisher(...).publish(...)`.
        """
        publisher = create_publisher(
            # batch flag
            batch=batch,
            # default args
            key=key,
            # both args
            topic=topic,
            partition=partition,
            headers=headers,
            reply_to=reply_to,
            # publisher-specific
            broker_middlewares=self.middlewares,
            middlewares=middlewares,
            # Specification
            title_=title,
            description_=description,
            schema_=schema,
            include_in_schema=self._solve_include_in_schema(include_in_schema),
        )

        if batch:
            publisher = cast("SpecificationBatchPublisher", publisher)
        else:
            publisher = cast("SpecificationDefaultPublisher", publisher)

        return super().publisher(publisher)<|MERGE_RESOLUTION|>--- conflicted
+++ resolved
@@ -33,16 +33,10 @@
         SpecificationDefaultPublisher,
     )
     from faststream.confluent.schemas import TopicPartition
-<<<<<<< HEAD
     from faststream.confluent.subscriber.specified import (
         SpecificationBatchSubscriber,
+        SpecificationConcurrentDefaultSubscriber,
         SpecificationDefaultSubscriber,
-=======
-    from faststream.confluent.subscriber.asyncapi import (
-        AsyncAPIBatchSubscriber,
-        AsyncAPIConcurrentDefaultSubscriber,
-        AsyncAPIDefaultSubscriber,
->>>>>>> c27eeb0a
     )
 
 
@@ -56,21 +50,18 @@
 ):
     """Includable to KafkaBroker router."""
 
-<<<<<<< HEAD
     _subscribers: list[  # type: ignore[assignment]
-        Union["SpecificationBatchSubscriber", "SpecificationDefaultSubscriber"]
-=======
-    _subscribers: Dict[
-        int,
         Union[
-            "AsyncAPIBatchSubscriber",
-            "AsyncAPIDefaultSubscriber",
-            "AsyncAPIConcurrentDefaultSubscriber",
+            "SpecificationBatchSubscriber",
+            "SpecificationDefaultSubscriber",
+            "SpecificationConcurrentDefaultSubscriber",
         ],
->>>>>>> c27eeb0a
     ]
     _publishers: list[  # type: ignore[assignment]
-        Union["SpecificationBatchPublisher", "SpecificationDefaultPublisher"]
+        Union[
+            "SpecificationBatchPublisher",
+            "SpecificationDefaultPublisher",
+        ]
     ]
 
     @overload  # type: ignore[override]
@@ -627,7 +618,10 @@
             bool,
             Doc("Whetever to include operation in Specification schema or not."),
         ] = True,
-    ) -> "SpecificationDefaultSubscriber": ...
+    ) -> Union[
+        "SpecificationDefaultSubscriber",
+        "SpecificationConcurrentDefaultSubscriber",
+    ]: ...
 
     @overload
     def subscriber(
@@ -908,6 +902,7 @@
     ) -> Union[
         "SpecificationDefaultSubscriber",
         "SpecificationBatchSubscriber",
+        "SpecificationConcurrentDefaultSubscriber",
     ]: ...
 
     @override
@@ -1191,14 +1186,9 @@
             Doc("Number of workers to process messages concurrently."),
         ] = 1,
     ) -> Union[
-<<<<<<< HEAD
         "SpecificationDefaultSubscriber",
         "SpecificationBatchSubscriber",
-=======
-        "AsyncAPIDefaultSubscriber",
-        "AsyncAPIBatchSubscriber",
-        "AsyncAPIConcurrentDefaultSubscriber",
->>>>>>> c27eeb0a
+        "SpecificationConcurrentDefaultSubscriber",
     ]:
         subscriber = create_subscriber(
             *topics,
@@ -1238,15 +1228,10 @@
 
         if batch:
             subscriber = cast("SpecificationBatchSubscriber", subscriber)
+        elif max_workers > 1:
+            subscriber = cast("SpecificationConcurrentDefaultSubscriber", subscriber)
         else:
-<<<<<<< HEAD
             subscriber = cast("SpecificationDefaultSubscriber", subscriber)
-=======
-            if max_workers > 1:
-                subscriber = cast("AsyncAPIConcurrentDefaultSubscriber", subscriber)
-            else:
-                subscriber = cast("AsyncAPIDefaultSubscriber", subscriber)
->>>>>>> c27eeb0a
 
         subscriber = super().subscriber(subscriber)  # type: ignore[assignment]
 
