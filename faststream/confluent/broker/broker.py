--- conflicted
+++ resolved
@@ -1,5 +1,5 @@
 import logging
-from collections.abc import Iterable
+from collections.abc import Iterable, Sequence
 from functools import partial
 from typing import (
     TYPE_CHECKING,
@@ -272,7 +272,7 @@
             Doc("Dependencies to apply to all broker subscribers."),
         ] = (),
         middlewares: Annotated[
-            Iterable[
+            Sequence[
                 Union[
                     "BrokerMiddleware[Message]",
                     "BrokerMiddleware[tuple[Message, ...]]",
@@ -568,21 +568,8 @@
         correlation_id: Optional[str] = None,
         no_confirm: bool = False,
     ) -> None:
-<<<<<<< HEAD
         cmd = KafkaPublishCommand(
             *messages,
-=======
-        assert self._producer, NOT_CONNECTED_YET  # nosec B101
-
-        correlation_id = correlation_id or gen_cor_id()
-
-        call: AsyncFunc = self._producer.publish_batch
-        for m in self._middlewares[::-1]:
-            call = partial(m(None).publish_scope, call)
-
-        await call(
-            *msgs,
->>>>>>> b1c6fa24
             topic=topic,
             partition=partition,
             timestamp_ms=timestamp_ms,
