import asyncio
import logging
from collections.abc import Iterable, Sequence
from contextlib import suppress
from time import time
from typing import (
    TYPE_CHECKING,
    Any,
    Callable,
    Optional,
    Union,
)

import anyio
from confluent_kafka import Consumer, KafkaError, KafkaException, Message, Producer
from confluent_kafka.admin import AdminClient, NewTopic

from faststream._internal.constants import EMPTY
from faststream._internal.log import logger as faststream_logger
from faststream._internal.utils.functions import call_or_await
from faststream.confluent import config as config_module
from faststream.confluent.schemas import TopicPartition
from faststream.exceptions import SetupError

if TYPE_CHECKING:
    from typing_extensions import NotRequired, TypedDict

    from faststream._internal.basic_types import AnyDict, LoggerProto
    from faststream._internal.state.logger import LoggerState

    class _SendKwargs(TypedDict):
        value: Optional[Union[str, bytes]]
        key: Optional[Union[str, bytes]]
        headers: Optional[list[tuple[str, Union[str, bytes]]]]
        partition: NotRequired[int]
        timestamp: NotRequired[int]
        on_delivery: NotRequired[Callable[..., None]]


class AsyncConfluentProducer:
    """An asynchronous Python Kafka client using the "confluent-kafka" package."""

    def __init__(
        self,
        *,
        config: config_module.ConfluentFastConfig,
        bootstrap_servers: Union[str, list[str]] = "localhost",
        client_id: Optional[str] = None,
        metadata_max_age_ms: int = 300000,
        request_timeout_ms: int = 40000,
        acks: Any = EMPTY,
        compression_type: Optional[str] = None,
        partitioner: str = "consistent_random",
        max_request_size: int = 1048576,
        linger_ms: int = 0,
        retry_backoff_ms: int = 100,
        security_protocol: str = "PLAINTEXT",
        connections_max_idle_ms: int = 540000,
        enable_idempotence: bool = False,
        transactional_id: Optional[Union[str, int]] = None,
        transaction_timeout_ms: int = 60000,
        allow_auto_create_topics: bool = True,
        sasl_mechanism: Optional[str] = None,
        sasl_plain_password: Optional[str] = None,
        sasl_plain_username: Optional[str] = None,
    ) -> None:
        if isinstance(bootstrap_servers, Iterable) and not isinstance(
            bootstrap_servers,
            str,
        ):
            bootstrap_servers = ",".join(bootstrap_servers)

        if compression_type is None:
            compression_type = "none"

        if acks is EMPTY or acks == "all":
            acks = -1

        config_from_params = {
            # "topic.metadata.refresh.interval.ms": 1000,
            "bootstrap.servers": bootstrap_servers,
            "client.id": client_id,
            "metadata.max.age.ms": metadata_max_age_ms,
            "request.timeout.ms": request_timeout_ms,
            "acks": acks,
            "compression.type": compression_type,
            "partitioner": partitioner,
            "message.max.bytes": max_request_size,
            "linger.ms": linger_ms,
            "enable.idempotence": enable_idempotence,
            "transactional.id": transactional_id,
            "transaction.timeout.ms": transaction_timeout_ms,
            "retry.backoff.ms": retry_backoff_ms,
            "security.protocol": security_protocol.lower(),
            "connections.max.idle.ms": connections_max_idle_ms,
            "allow.auto.create.topics": allow_auto_create_topics,
        }

        final_config = {**config.as_config_dict(), **config_from_params}

        if sasl_mechanism in {"PLAIN", "SCRAM-SHA-256", "SCRAM-SHA-512"}:
            final_config.update(
                {
                    "sasl.mechanism": sasl_mechanism,
                    "sasl.username": sasl_plain_username,
                    "sasl.password": sasl_plain_password,
                },
            )

        self.producer = Producer(final_config, logger=self.logger)  # type: ignore[call-arg]

        self.__running = True
        self._poll_task = asyncio.create_task(self._poll_loop())

    async def _poll_loop(self) -> None:
        while self.__running:
            with suppress(Exception):
                await call_or_await(self.producer.poll, 0.1)

    async def stop(self) -> None:
        """Stop the Kafka producer and flush remaining messages."""
        if self.__running:
            self.__running = False
            if not self._poll_task.done():
                self._poll_task.cancel()
            await call_or_await(self.producer.flush)

    async def send(
        self,
        topic: str,
        value: Optional[Union[str, bytes]] = None,
        key: Optional[Union[str, bytes]] = None,
        partition: Optional[int] = None,
        timestamp_ms: Optional[int] = None,
        headers: Optional[list[tuple[str, Union[str, bytes]]]] = None,
        no_confirm: bool = False,
    ) -> "asyncio.Future":
        """Sends a single message to a Kafka topic."""
        kwargs: _SendKwargs = {
            "value": value,
            "key": key,
            "headers": headers,
        }

        if partition is not None:
            kwargs["partition"] = partition

        if timestamp_ms is not None:
            kwargs["timestamp"] = timestamp_ms

        if not no_confirm:
            result_future: asyncio.Future[Optional[Message]] = asyncio.Future()

            def ack_callback(err: Any, msg: Optional[Message]) -> None:
                if err or (msg is not None and (err := msg.error())):
                    result_future.set_exception(KafkaException(err))
                else:
                    result_future.set_result(msg)

            kwargs["on_delivery"] = ack_callback

        # should be sync to prevent segfault
        self.producer.produce(topic, **kwargs)

        if not no_confirm:
            await result_future
        return result_future

    def create_batch(self) -> "BatchBuilder":
        """Creates a batch for sending multiple messages."""
        return BatchBuilder()

    async def send_batch(
        self,
        batch: "BatchBuilder",
        topic: str,
        *,
        partition: Optional[int],
        no_confirm: bool = False,
    ) -> None:
        """Sends a batch of messages to a Kafka topic."""
        async with anyio.create_task_group() as tg:
            for msg in batch._builder:
                tg.start_soon(
                    self.send,
                    topic,
                    msg["value"],
                    msg["key"],
                    partition,
                    msg["timestamp_ms"],
                    msg["headers"],
                    no_confirm,
                )

    async def ping(
        self,
        timeout: Optional[float] = 5.0,
    ) -> bool:
        """Implement ping using `list_topics` information request."""
        if timeout is None:
            timeout = -1

        try:
            cluster_metadata = await call_or_await(
                self.producer.list_topics,
                timeout=timeout,
            )

            return bool(cluster_metadata)

        except Exception:
            return False


class AsyncConfluentConsumer:
    """An asynchronous Python Kafka client for consuming messages using the "confluent-kafka" package."""

    def __init__(
        self,
        *topics: str,
        partitions: Sequence["TopicPartition"],
        logger: "LoggerState",
        config: config_module.ConfluentFastConfig,
        bootstrap_servers: Union[str, list[str]] = "localhost",
        client_id: Optional[str] = "confluent-kafka-consumer",
        group_id: Optional[str] = None,
        group_instance_id: Optional[str] = None,
        fetch_max_wait_ms: int = 500,
        fetch_max_bytes: int = 52428800,
        fetch_min_bytes: int = 1,
        max_partition_fetch_bytes: int = 1 * 1024 * 1024,
        retry_backoff_ms: int = 100,
        auto_offset_reset: str = "latest",
        enable_auto_commit: bool = True,
        auto_commit_interval_ms: int = 5000,
        check_crcs: bool = True,
        metadata_max_age_ms: int = 5 * 60 * 1000,
        partition_assignment_strategy: Union[str, list[Any]] = "roundrobin",
        max_poll_interval_ms: int = 300000,
        session_timeout_ms: int = 10000,
        heartbeat_interval_ms: int = 3000,
        security_protocol: str = "PLAINTEXT",
        connections_max_idle_ms: int = 540000,
        isolation_level: str = "read_uncommitted",
        allow_auto_create_topics: bool = True,
        sasl_mechanism: Optional[str] = None,
        sasl_plain_password: Optional[str] = None,
        sasl_plain_username: Optional[str] = None,
    ) -> None:
        self.logger_state = logger

        if isinstance(bootstrap_servers, Iterable) and not isinstance(
            bootstrap_servers,
            str,
        ):
            bootstrap_servers = ",".join(bootstrap_servers)

        self.topics = list(topics)
        self.partitions = partitions

        if not isinstance(partition_assignment_strategy, str):
            partition_assignment_strategy = ",".join(
                [
                    x if isinstance(x, str) else x().name
                    for x in partition_assignment_strategy
                ],
            )

        final_config = config.as_config_dict()

        config_from_params = {
            "allow.auto.create.topics": allow_auto_create_topics,
            "topic.metadata.refresh.interval.ms": 1000,
            "bootstrap.servers": bootstrap_servers,
            "client.id": client_id,
            "group.id": group_id
            or final_config.get("group.id", "faststream-consumer-group"),
            "group.instance.id": group_instance_id
            or final_config.get("group.instance.id", None),
            "fetch.wait.max.ms": fetch_max_wait_ms,
            "fetch.max.bytes": fetch_max_bytes,
            "fetch.min.bytes": fetch_min_bytes,
            "max.partition.fetch.bytes": max_partition_fetch_bytes,
            # "request.timeout.ms": 1000,  # producer only
            "fetch.error.backoff.ms": retry_backoff_ms,
            "auto.offset.reset": auto_offset_reset,
            "enable.auto.commit": enable_auto_commit,
            "auto.commit.interval.ms": auto_commit_interval_ms,
            "check.crcs": check_crcs,
            "metadata.max.age.ms": metadata_max_age_ms,
            "partition.assignment.strategy": partition_assignment_strategy,
            "max.poll.interval.ms": max_poll_interval_ms,
            "session.timeout.ms": session_timeout_ms,
            "heartbeat.interval.ms": heartbeat_interval_ms,
            "security.protocol": security_protocol.lower(),
            "connections.max.idle.ms": connections_max_idle_ms,
            "isolation.level": isolation_level,
        }
        self.allow_auto_create_topics = allow_auto_create_topics
        final_config.update(config_from_params)

        if sasl_mechanism in {"PLAIN", "SCRAM-SHA-256", "SCRAM-SHA-512"}:
            final_config.update(
                {
                    "sasl.mechanism": sasl_mechanism,
                    "sasl.username": sasl_plain_username,
                    "sasl.password": sasl_plain_password,
                },
            )

        self.config = final_config
        self.consumer = Consumer(final_config, logger=self.logger)  # type: ignore[call-arg]

<<<<<<< HEAD
        # We can't read and close consumer concurrently
        self._lock = asyncio.Lock()
=======
        # We shouldn't read messages and close consumer concurrently
        # https://github.com/airtai/faststream/issues/1904#issuecomment-2506990895
        self._lock = anyio.Lock()
>>>>>>> 93e80af8

    @property
    def topics_to_create(self) -> list[str]:
        return list({*self.topics, *(p.topic for p in self.partitions)})

    async def start(self) -> None:
        """Starts the Kafka consumer and subscribes to the specified topics."""
        if self.allow_auto_create_topics:
            await call_or_await(
                create_topics,
                self.topics_to_create,
                self.config,
                self.logger_state.logger.logger,
            )

        else:
            self.logger_state.log(
                log_level=logging.WARNING,
                message="Auto create topics is disabled. Make sure the topics exist.",
            )

        if self.topics:
            await call_or_await(self.consumer.subscribe, self.topics)

        elif self.partitions:
            await call_or_await(
                self.consumer.assign,
                [p.to_confluent() for p in self.partitions],
            )

        else:
            msg = "You must provide either `topics` or `partitions` option."
            raise SetupError(msg)

    async def commit(self, asynchronous: bool = True) -> None:
        """Commits the offsets of all messages returned by the last poll operation."""
        await call_or_await(self.consumer.commit, asynchronous=asynchronous)

    async def stop(self) -> None:
        """Stops the Kafka consumer and releases all resources."""
        # NOTE: If we don't explicitly call commit and then close the consumer, the confluent consumer gets stuck.
        # We are doing this to avoid the issue.
        enable_auto_commit = self.config["enable.auto.commit"]
        try:
            if enable_auto_commit:
                await self.commit(asynchronous=False)

        except Exception as e:
            # No offset stored issue is not a problem - https://github.com/confluentinc/confluent-kafka-python/issues/295#issuecomment-355907183
            if "No offset stored" in str(e):
                pass
            else:
                self.logger_state.log(
                    log_level=logging.ERROR,
                    message="Consumer closing error occurred.",
                    exc_info=e,
                )

<<<<<<< HEAD
        async with self._lock:
            # Wrap calls to async to make method cancelable by timeout
=======
        # Wrap calls to async to make method cancelable by timeout
        async with self._lock:
>>>>>>> 93e80af8
            await call_or_await(self.consumer.close)

    async def getone(self, timeout: float = 0.1) -> Optional[Message]:
        """Consumes a single message from Kafka."""
        async with self._lock:
            msg = await call_or_await(self.consumer.poll, timeout)
        return check_msg_error(msg)

    async def getmany(
        self,
        timeout: float = 0.1,
        max_records: Optional[int] = 10,
    ) -> tuple[Message, ...]:
        """Consumes a batch of messages from Kafka and groups them by topic and partition."""
        async with self._lock:
<<<<<<< HEAD
            raw_messages: list[Optional[Message]] = await call_or_await(
=======
            raw_messages: List[Optional[Message]] = await call_or_await(
>>>>>>> 93e80af8
                self.consumer.consume,  # type: ignore[arg-type]
                num_messages=max_records or 10,
                timeout=timeout,
            )

        return tuple(x for x in map(check_msg_error, raw_messages) if x is not None)

    async def seek(self, topic: str, partition: int, offset: int) -> None:
        """Seeks to the specified offset in the specified topic and partition."""
        topic_partition = TopicPartition(
            topic=topic,
            partition=partition,
            offset=offset,
        )
        await call_or_await(self.consumer.seek, topic_partition.to_confluent())


def check_msg_error(msg: Optional[Message]) -> Optional[Message]:
    """Checks for errors in the consumed message."""
    if msg is None or msg.error():
        return None

    return msg


class BatchBuilder:
    """A helper class to build a batch of messages to send to Kafka."""

    def __init__(self) -> None:
        """Initializes a new BatchBuilder instance."""
        self._builder: list[AnyDict] = []

    def append(
        self,
        *,
        timestamp: Optional[int] = None,
        key: Optional[Union[str, bytes]] = None,
        value: Optional[Union[str, bytes]] = None,
        headers: Optional[list[tuple[str, bytes]]] = None,
    ) -> None:
        """Appends a message to the batch with optional timestamp, key, value, and headers."""
        if key is None and value is None:
            raise KafkaException(
                KafkaError(40, reason="Both key and value can't be None"),
            )

        self._builder.append(
            {
                "timestamp_ms": timestamp or round(time() * 1000),
                "key": key,
                "value": value,
                "headers": headers or [],
            },
        )


def create_topics(
    topics: list[str],
    config: dict[str, Optional[Union[str, int, float, bool, Any]]],
    logger_: Optional["LoggerProto"] = None,
) -> None:
    logger_ = logger_ or faststream_logger

    """Creates Kafka topics using the provided configuration."""
    admin_client = AdminClient(
        {x: config[x] for x in ADMINCLIENT_CONFIG_PARAMS if x in config},
    )

    fs = admin_client.create_topics(
        [NewTopic(topic, num_partitions=1, replication_factor=1) for topic in topics],
    )

    for topic, f in fs.items():
        try:
            f.result()  # The result itself is None
        except Exception as e:  # noqa: PERF203
            if "TOPIC_ALREADY_EXISTS" not in str(e):
                logger_.log(logging.WARNING, f"Failed to create topic {topic}: {e}")
        else:
            logger_.log(logging.INFO, f"Topic `{topic}` created.")


ADMINCLIENT_CONFIG_PARAMS = (
    "allow.auto.create.topics",
    "bootstrap.servers",
    "client.id",
    "request.timeout.ms",
    "metadata.max.age.ms",
    "security.protocol",
    "connections.max.idle.ms",
    "sasl.mechanism",
    "sasl.username",
    "sasl.password",
)<|MERGE_RESOLUTION|>--- conflicted
+++ resolved
@@ -311,14 +311,9 @@
         self.config = final_config
         self.consumer = Consumer(final_config, logger=self.logger)  # type: ignore[call-arg]
 
-<<<<<<< HEAD
-        # We can't read and close consumer concurrently
-        self._lock = asyncio.Lock()
-=======
         # We shouldn't read messages and close consumer concurrently
         # https://github.com/airtai/faststream/issues/1904#issuecomment-2506990895
         self._lock = anyio.Lock()
->>>>>>> 93e80af8
 
     @property
     def topics_to_create(self) -> list[str]:
@@ -377,13 +372,8 @@
                     exc_info=e,
                 )
 
-<<<<<<< HEAD
-        async with self._lock:
-            # Wrap calls to async to make method cancelable by timeout
-=======
         # Wrap calls to async to make method cancelable by timeout
         async with self._lock:
->>>>>>> 93e80af8
             await call_or_await(self.consumer.close)
 
     async def getone(self, timeout: float = 0.1) -> Optional[Message]:
@@ -399,11 +389,7 @@
     ) -> tuple[Message, ...]:
         """Consumes a batch of messages from Kafka and groups them by topic and partition."""
         async with self._lock:
-<<<<<<< HEAD
             raw_messages: list[Optional[Message]] = await call_or_await(
-=======
-            raw_messages: List[Optional[Message]] = await call_or_await(
->>>>>>> 93e80af8
                 self.consumer.consume,  # type: ignore[arg-type]
                 num_messages=max_records or 10,
                 timeout=timeout,
